--- conflicted
+++ resolved
@@ -1095,7 +1095,7 @@
             assert np.allclose(d, d2, rtol=1e-5, atol=1e-19)
 
 
-<<<<<<< HEAD
+
 def test_ADD5():
     nc = 256
     n = 10
@@ -1118,7 +1118,7 @@
         for x in ["x0", "x1", "a0"]:
             print(bp.get_distribution(x))
             assert not np.isnan(bp.get_distribution(x)).any()
-=======
+
 def test_clear_beliefs():
     graph = """
     NC 2
@@ -1136,4 +1136,3 @@
     assert bp.get_belief_from_var("x", "s1") is not None
     assert bp.get_belief_from_var("a", "s1") is not None
     assert bp.get_belief_from_var("b", "s1") is not None
->>>>>>> 52b007c4
