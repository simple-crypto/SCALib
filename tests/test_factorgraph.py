--- conflicted
+++ resolved
@@ -1400,7 +1400,6 @@
     assert bp.get_belief_from_var("b", "s1") is not None
 
 
-<<<<<<< HEAD
 def test_sub():
     g = """
     NC 256
@@ -1473,7 +1472,7 @@
     distri_z = bp.get_distribution("z")
 
     assert np.allclose(z_distri_ref, distri_z)
-=======
+
 def test_single_gf_sanity_check():
     from scalib.attacks.factor_graph import GenFactor
 
@@ -1650,7 +1649,7 @@
         {"a": np.array([0, 1]), "b": 1, "c": np.array([1, 2]), "d": np.array([12, 0])},
         {"f": GenFactor.sparse_functional(np.array(bff_sparse, dtype=np.uint32))},
     )
->>>>>>> 40676206
+
 
 
 def test_sanity_or():
