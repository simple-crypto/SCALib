from typing import Sequence, Mapping, Union, Optional

import numpy as np
import numpy.typing as npt

from scalib import _scalib_ext
from scalib.config import get_config

__all__ = ["FactorGraph", "BPState"]

CstValue = Union[int, Sequence[int]]
ValsAssign = Mapping[str, CstValue]
GenFactor = Union[npt.NDArray[np.float64], Sequence[npt.NDArray[np.float64]]]
GenFactors = Mapping[str, GenFactor]


class FactorGraph:
    r"""FactorGraph allows to run Soft Analytical Side-Channel Attacks (SASCA).

    A SASCA is based on a set of variables, on knowledge of
    relationships between those variables and information about the values of
    the variables.

    Variables have values in a binary finite field of size `nc`, and are viewed
    as bit vectors. Those values are represented as integers in [0, nc).
    Variables can be qualified as `SINGLE` or `MULTI`, which relates
    to the multiple-execution feature of `FactorGraph`: when performing a
    SASCA, it is useful to acquire multiple execution traces. In these
    executions, some variables stay the same (e.g. an encryption key), and other
    change (e.g. plaintext, masked variables, etc.).
    The `SINGLE` qualifier should be used for variables that remain the same
    and `MULTI` for variables that change.
    `FactorGraph` will then build a graph where each `MULTI` variable is
    replicated `n` times (once for each execution), as well as all the
    relationships that relate at least on `MULTI` variable.

    Relationships between variables are bitwise XOR, bitwise AND, bitwise OR,
    bitiwise negation, modular addition, modular multiplication and lookup
    table. A lookup table can describe any function that maps a single variable
    to another variable.
    Description of `nc`, the variables, and the relationships is given in a
    text format specified below.

    Finally, variables are of two kinds: the public values and the variables.
    The public values have a single known value, while variables have an
    uncertain value modelled as a probability distribution.
    The SASCA computes these distributions from the relationships encoded by
    the graph, and from prior information.
    The prior distributions are by default uniform, but this can be changed.

    An attack attempting to recover the secret key byte `k` is shown below.

    >>> # Describe and generate the SASCAGraph
    >>> graph_desc = '''
    ...     # Small unprotected Sbox example
    ...     NC 256 # Graph over GF(256)
    ...     TABLE sbox   # Sbox
    ...     VAR SINGLE k # key (to recover !)
    ...     PUB MULTI p  # plaintext (known)
    ...     VAR MULTI x # Sbox input
    ...     VAR MULTI y # Sbox output (whose leakage is targeted)
    ...     PROPERTY x = k ^ p   # Key addition
    ...     PROPERTY y = sbox[x] # Sbox lookup
    ...     '''
    >>> sbox = np.arange(256, dtype=np.uint32) # don't use this S-box ;)
    >>> graph = FactorGraph(graph_desc, {"sbox": sbox})
    >>> # n is the number of traces for our attack.
    >>> n = 2
    >>> plaintexts = np.array([0, 1], dtype=np.uint32)
    >>> bp = BPState(graph, n, {"p": plaintexts})
    >>> y_leakage = np.random.rand(2, 256) # this might come from an LDA
    >>> y_leakage = y_leakage / y_leakage.sum(axis=1, keepdims=True)
    >>> bp.set_evidence("y",y_leakage)
    >>> # Solve graph
    >>> bp.bp_loopy(it=3, initialize_states=True)
    >>> # Get key distribution and derive key guess
    >>> k_distri = bp.get_distribution("k")
    >>> key_guess = np.argmax(k_distri)

    By running a belief propagation algorithm (see [1]_), the distributions on all
    the variables are updated based on their initial distributions. The
    `SASCAGraph` can be solved by using `run_bp()`.

    Notes
    -----

    **The graph description format** is a text line-oriented format (each line
    of text is a statement) that describes a set of variables and relationships
    between those variables.
    The ordering of the statements is irrelevant and whitespace is irrelevant
    except for newlines and around keywords. End-of-line comments start with
    the `#` symbol.
    The statements are:

    - `NC <nc>`: specifies the field size (must be a power of two). There must
      be one `NC` statement in the description.
    - `PUB SINGLE|MULTI variable_name`: declares a public variable.  `variable_name`
      is an identifier of the variable (allowed characters are letters, digits
      and underscore). One of the qualifiers `SINGLE` or `MULTI` must be given.
    - `VAR SINGLE|MULTI variable_name`: declares a variables.
    - `PROPERTY w = x^y^z`: declares a bitwise XOR property. There can be any
      number of operands.
    - `PROPERTY z = x&y`: declares a bitwise AND property.
    - `PROPERTY x = t[y]`: declares a LOOKUP property (`y` is the lookup of the
      table `t` at index `y`). No public variable is allowed in this property.
    - `PROPERTY x = !y`: declares a bitwise NOT property.
      No public variable is allowed in this property.
    - `PROPERTY f(x, y, z)`: declares a "Generic factor" property, f must be declared.
    - `TABLE` t = [0, 3, 2, 1]`: Declares a table that can be used in a LOOKUP.
      The values provided in the table must belong to the interval [0, nc).
      The initialization expression can be omitted from the graph description
      (e.g. `TABLE t`) and be given with `tables` parameter.
    - `GENERIC SINGLE|MULTI f`: declares a "Generic factor" f.


    **Note**: if the `MULTI` feature doesn't match your use-case, using only
    `SINGLE` variables works (or set the number of execution to 1).


    .. [1] "Soft Analytical Side-Channel Attacks". N. Veyrat-Charvillon, B.
       Gérard, F.-X. Standaert, ASIACRYPT2014.

    Parameters
    ----------
    graph: string
        The graph description.
    """

    def __init__(
        self,
        graph_text: str,
        tables: Optional[Mapping[str, npt.NDArray[np.uint32]]] = None,
    ):
        if tables is None:
            tables = dict()
        self._inner = _scalib_ext.FactorGraph(graph_text, tables)

    def sanity_check(self, pub_assignment: ValsAssign, var_assignment: ValsAssign):
        """Verify that the graph is compatible with example variable assignments.

        If the graph is not compatible, raise a ``ValueError``.

        Remark
        ------

        We perform no check around generic factors.

        Parameters
        ----------
        pub_assignment:
            For each public variable its value for all test executions.
        var_assignment:
            For each non-public variable its value for all test executions.

        Returns
        -------
        None
        """
        self._inner.sanity_check(pub_assignment, var_assignment)

    def vars(self) -> Sequence[str]:
        """Return the names of the variables in the graph."""
        return self._inner.var_names()

    def factors(self) -> Sequence[str]:
        """Return the names of the factors in the graph."""
        return self._inner.factor_names()


class BPState:
    """Belief propagation state associated to a :class:`FactorGraph`.

    This is a stateful object on which belief propagation operations can be run.
    See :class:`scalib.attacks.FactorGraph` for usage example.
    """

    def __init__(
        self,
        factor_graph: FactorGraph,
        nexec: int,
        public_values: Optional[ValsAssign] = None,
        gen_factors: Optional[GenFactors] = None,
    ):
        if public_values is None:
            public_values = dict()
        if gen_factors is None:
            gen_factors = dict()
        self._fg = factor_graph
        self._inner = factor_graph._inner.new_bp(nexec, public_values, gen_factors)

    @property
    def fg(self) -> FactorGraph:
        """The associated factor graph."""
        self._fg

    def set_evidence(self, var: str, distribution: Optional[npt.NDArray[np.float64]]):
        r"""Sets prior distribution of a variable.

        Parameters
        ----------
        var :
            Identifier of the variable to assign the distribution to.
        distribution :
            Distribution to assign. If `var` is SINGLE, must be of shape `(nc,)`.
            If `var` is MULTI, must be of shape `(nexec,nc)`.
            If None, sets the prior distribution to uniform.
        """
        if distribution is None:
            self._inner.drop_evidence(var)
        else:
            self._inner.set_evidence(var, distribution)

    def bp_loopy(
        self,
        it: int,
        initialize_states: bool,
        alpha: float = 0.0,
        clear_beliefs: bool = True,
    ):
        """Runs belief propagation algorithm on the current state of the graph.

        This is a shortcut for calls to :meth:`propagate_var` and :meth:`propagate_factor`. It is equivalent to:

        .. code-block:: python

            if initialize_states:
                for var in self.fg.vars():
                    self.propagate_var(var)
            for _ in range(it):
                for factor in self.fg.factors():
                    self.propagate_factor(factor)
                for var in self.fg.vars():
                    self.propagate_var(var)

        Parameters
        ----------
        it :
            Number of iterations of belief propagation.
        initialize_states:
            Whether to update variable distributions before running the BP iterations.
            Recommended after using :func:`BPState.set_evidence`.
        alpha:
            Dampening factor. When set to 0, dampening is disabled, otherwise a new message from a var -> factor is the weighted average of the current and previous message e.g. alpha*m_{v->f} + (1-alpha)*mprev_{v->f}
            alpha must be in the interval [0.0, 1.0]. Default value is 0.
        clear_beliefs:
            Whether to clear beliefs between vars -> factors. Setting to False can help debugging. Default value is True.
        """
        if initialize_states:
<<<<<<< HEAD
            self._inner.propagate_all_vars(get_config(), alpha, clear_beliefs)
        self._inner.propagate_loopy_step(it, get_config(), alpha, clear_beliefs)
=======
            self._inner.propagate_all_vars(get_config())
        self._inner.propagate_loopy_step(it, get_config())
>>>>>>> f97e55dd

    def bp_acyclic(
        self,
        dest: str,
        *,
        clear_intermediates: bool = True,
        clear_evidence: bool = False,
    ):
        """Runs the non-loopy belief propagation algorithm on the current state of the graph.
        This only works if the graph is not cyclic.

        Parameters
        ----------
        dest:
            Variable for which the belief propagation is computed.
        clear_intermediates:
            Drop the intermetidate distributions and beliefs that are computed.
        clear_evidence:
            Drop the evidence for the variables, once used in the algorithm.
        """
        self._inner.propagate_acyclic(
            dest, clear_intermediates, clear_evidence, get_config()
        )

    def get_distribution(self, var: str) -> Optional[npt.NDArray[np.float64]]:
        r"""Returns the current distribution of a variable `var`.

        Parameters
        ----------
        var : string
            Identifier of the variable for which distribution must be returned.
            Distribution cannot be obtained for public variables.

        Returns
        -------
        distribution : array_like, f64
            Distribution of `var`. If `var` is SINGLE, distribution has shape
            `(nc)`. Else, it has shape `(n,nc)`.
            If the variable has a uniform distribution, None may be returned
            (but this is not guaranteed).
        """
        return self._inner.get_state(var)

    def is_cyclic(self) -> bool:
        """Test is the graph is cyclic."""
        return self._inner.is_cyclic()

    def set_distribution(
        self, var: str, distribution: Optional[npt.NDArray[np.float64]]
    ):
        r"""Sets current distribution of a variable in the BP.

        Parameters
        ----------
        var :
            Identifier of the variable to assign the distribution to.
        distribution :
            Distribution to assign. If `var` is SINGLE, must be of shape `(nc,)`.
            If `var` is MULTI, must be of shape `(nexec,nc)`.
            If None, sets the distribution to uniform.
        """
        if distribution is None:
            self._inner.drop_state(var)
        else:
            self._inner.set_state(var, distribution)

    def get_belief_to_var(
        self, var: str, factor: str
    ) -> Optional[npt.NDArray[np.float64]]:
        r"""Returns the current belief from factor to var.

        Parameters
        ----------
        var : string
            Identifier of the variable for which distribution must be returned.
        factor : string
            Identifier of the factor for which distribution must be returned.

        Returns
        -------
        distribution : array_like, f64
            Belief on the edge from `factor` to `var`. If `factor` is SINGLE, distribution has shape
            `(nc)`. Else, it has shape `(n,nc)`.
            If the belief is a uniform distribution, None may be returned
            (but this is not guaranteed).
        """
        return self._inner.get_belief_to_var(var, factor)

    def get_belief_from_var(
        self, var: str, factor: str
    ) -> Optional[npt.NDArray[np.float64]]:
        r"""Returns the current belief from var to factor.

        Parameters
        ----------
        var : string
            Identifier of the variable for which distribution must be returned.
        factor : string
            Identifier of the factor for which distribution must be returned.

        Returns
        -------
        distribution : array_like, f64
            Belief on the edge from `var` to `factor`. If `factor` is SINGLE, distribution has shape
            `(nc)`. Else, it has shape `(n,nc)`.
            If the belief is a uniform distribution, None may be returned
            (but this is not guaranteed).
        """
        return self._inner.get_belief_from_var(var, factor)

    def propagate_var(self, var: str, alpha: float = 0.0, clear_beliefs: bool = True):
        """Run belief propagation on variable var.

        This fetches beliefs from adjacent factors, computes the var
        distribution, and sends updated beliefs to all adjacent factors.

        Parameters
        ----------
        var : string
            Identifier of the variable.
        alpha:
            Dampening factor. When set to 0, dampening is disabled, otherwise a new message from a var -> factor is the weighted average of the current and previous message e.g. alpha*m_{v->f} + (1-alpha)*mprev_{v->f}
            alpha must be in the interval [0.0, 1.0]. Default value is 0.
        clear_beliefs:
            Whether to clear beliefs between vars -> factors. Setting to False can help debugging. Default value is True.

        """
<<<<<<< HEAD
        return self._inner.propagate_var(var, get_config(), alpha, clear_beliefs)
=======
        return self._inner.propagate_var(var, get_config())
>>>>>>> f97e55dd

    def propagate_factor(self, factor: str):
        """Run belief propagation on the given factor.

        This fetches beliefs from adjacent variables and sends updated beliefs
        to all adjacent variables.

        Parameters
        ----------
        factor:
            Identifier of the variable.

        """
        return self._inner.propagate_factor_all(factor, get_config())

    def debug(self):
        """Debug-print the current state."""
        s = []
        s.append("VAR DISTRIBUTION")
        for var in self._inner.graph().var_names():
            s.append(f"\tVar {var}")
            s.append(repr(self.get_distribution(var)))
        s.append("VARS TO FACTORS")
        for factor in self._inner.graph().factor_names():
            for var in self._inner.graph().factor_scope(factor):
                s.append(f"\t{var} -> {factor}")
                s.append(repr(self.get_belief_from_var(var, factor)))
        s.append("FACTORS TO VARS")
        for factor in self._inner.graph().factor_names():
            for var in self._inner.graph().factor_scope(factor):
                s.append(f"\t{factor} -> {var}")
                s.append(repr(self.get_belief_to_var(var, factor)))
        return "\n".join(s)<|MERGE_RESOLUTION|>--- conflicted
+++ resolved
@@ -246,13 +246,8 @@
             Whether to clear beliefs between vars -> factors. Setting to False can help debugging. Default value is True.
         """
         if initialize_states:
-<<<<<<< HEAD
             self._inner.propagate_all_vars(get_config(), alpha, clear_beliefs)
         self._inner.propagate_loopy_step(it, get_config(), alpha, clear_beliefs)
-=======
-            self._inner.propagate_all_vars(get_config())
-        self._inner.propagate_loopy_step(it, get_config())
->>>>>>> f97e55dd
 
     def bp_acyclic(
         self,
@@ -380,11 +375,7 @@
             Whether to clear beliefs between vars -> factors. Setting to False can help debugging. Default value is True.
 
         """
-<<<<<<< HEAD
         return self._inner.propagate_var(var, get_config(), alpha, clear_beliefs)
-=======
-        return self._inner.propagate_var(var, get_config())
->>>>>>> f97e55dd
 
     def propagate_factor(self, factor: str):
         """Run belief propagation on the given factor.
