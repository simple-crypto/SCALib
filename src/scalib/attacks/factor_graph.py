--- conflicted
+++ resolved
@@ -8,9 +8,44 @@
 
 __all__ = ["FactorGraph", "BPState", "GenFactor"]
 
+
+class GenFactor:
+    """Generic factor for belief propagation."""
+
+    class GenFactorKind:
+        DENSE = 0
+        SPARSE_FUNCTIONAL = 1
+
+    def __init__(self, kind: GenFactorKind, factor):
+        self.kind = kind
+        self.factor = factor
+
+    @classmethod
+    def dense(cls, factor: npt.NDArray[np.float64]):
+        """A dense factor.
+
+        ``factor`` is a n-dimensional array, each axis corresponds to one
+        variable, entries in the array are probabilities.
+        """
+        assert len(set(factor.shape)) == 1
+        assert factor.dtype == np.float64
+        return cls(cls.GenFactorKind.DENSE, factor)
+
+    @classmethod
+    def sparse_functional(cls, factor: npt.NDArray[np.uint32]):
+        """A sparse functional factor.
+
+        ``factor`` is a 2D array, each row corresponding to an entry in the
+        factor, and in each row, the values are the values of the variables.
+        """
+        assert len(factor.shape) == 2
+        assert factor.dtype == np.uint32
+        return cls(cls.GenFactorKind.SPARSE_FUNCTIONAL, factor)
+
+
 CstValue = Union[int, Sequence[int]]
 ValsAssign = Mapping[str, CstValue]
-GenFactors = Mapping[str, Union[GenFactor, Sequence[GenFactor]]
+GenFactors = Mapping[str, Union[GenFactor, Sequence[GenFactor]]]
 
 
 class FactorGraph:
@@ -213,10 +248,6 @@
         self,
         it: int,
         initialize_states: bool,
-<<<<<<< HEAD
-        alpha: float = 0.0,
-=======
->>>>>>> 909ab87d
         clear_beliefs: bool = True,
     ):
         """Runs belief propagation algorithm on the current state of the graph.
@@ -241,23 +272,12 @@
         initialize_states:
             Whether to update variable distributions before running the BP iterations.
             Recommended after using :func:`BPState.set_evidence`.
-<<<<<<< HEAD
-        alpha:
-            Dampening factor. When set to 0, dampening is disabled, otherwise a new message from a var -> factor is the weighted average of the current and previous message e.g. alpha*m_{v->f} + (1-alpha)*mprev_{v->f}
-            alpha must be in the interval [0.0, 1.0]. Default value is 0.
-=======
->>>>>>> 909ab87d
         clear_beliefs:
             Whether to clear beliefs between vars -> factors. Setting to False can help debugging. Default value is True.
         """
         if initialize_states:
-<<<<<<< HEAD
-            self._inner.propagate_all_vars(get_config(), alpha, clear_beliefs)
-        self._inner.propagate_loopy_step(it, get_config(), alpha, clear_beliefs)
-=======
             self._inner.propagate_all_vars(get_config(), clear_beliefs)
         self._inner.propagate_loopy_step(it, get_config(), clear_beliefs)
->>>>>>> 909ab87d
 
     def bp_acyclic(
         self,
@@ -368,11 +388,7 @@
         """
         return self._inner.get_belief_from_var(var, factor)
 
-<<<<<<< HEAD
-    def propagate_var(self, var: str, alpha: float = 0.0, clear_beliefs: bool = True):
-=======
     def propagate_var(self, var: str, clear_beliefs: bool = True):
->>>>>>> 909ab87d
         """Run belief propagation on variable var.
 
         This fetches beliefs from adjacent factors, computes the var
@@ -382,21 +398,11 @@
         ----------
         var : string
             Identifier of the variable.
-<<<<<<< HEAD
-        alpha:
-            Dampening factor. When set to 0, dampening is disabled, otherwise a new message from a var -> factor is the weighted average of the current and previous message e.g. alpha*m_{v->f} + (1-alpha)*mprev_{v->f}
-            alpha must be in the interval [0.0, 1.0]. Default value is 0.
-=======
->>>>>>> 909ab87d
         clear_beliefs:
             Whether to clear beliefs between vars -> factors. Setting to False can help debugging. Default value is True.
 
         """
-<<<<<<< HEAD
-        return self._inner.propagate_var(var, get_config(), alpha, clear_beliefs)
-=======
         return self._inner.propagate_var(var, get_config(), clear_beliefs)
->>>>>>> 909ab87d
 
     def propagate_factor(self, factor: str):
         """Run belief propagation on the given factor.
@@ -433,8 +439,8 @@
 
 
 class GenFactor:
-    """Generic factor for belief propagation.
-    """
+    """Generic factor for belief propagation."""
+
     class GenFactorKind:
         DENSE = 0
         SPARSE_FUNCTIONAL = 1
@@ -453,6 +459,7 @@
         assert len(set(factor.shape)) == 1
         assert factor.dtype == np.float64
         return cls(cls.GenFactorKind.DENSE, factor)
+
     @classmethod
     def sparse_functional(cls, factor: npt.NDArray[np.uint32]):
         """A sparse functional factor.
