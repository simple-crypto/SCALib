//! Python binding of SCALib's FactorGraph rust implementation.

use std::collections::HashMap;
use std::sync::Arc;

use bincode::{deserialize, serialize};
use numpy::{PyArray, PyArray1, PyArray2};
use pyo3::exceptions::{PyKeyError, PyTypeError, PyValueError};
use pyo3::prelude::*;
use pyo3::types::{PyBytes, PyList, PyTuple};

use scalib::sasca;

#[pyclass(module = "_scalib_ext")]
pub(crate) struct FactorGraph {
    inner: Option<Arc<sasca::FactorGraph>>,
}
impl FactorGraph {
    fn get_inner(&self) -> &Arc<sasca::FactorGraph> {
        self.inner.as_ref().unwrap()
    }
    fn get_factor(&self, factor: &str) -> PyResult<sasca::FactorId> {
        self.get_inner()
            .get_factorid(factor)
            .map_err(|e| PyValueError::new_err(e.to_string()))
    }
}

// TODO run stuff on SCALib thread pool

#[pymethods]
impl FactorGraph {
    #[new]
    #[pyo3(signature = (*args))]
    fn new(args: &PyTuple) -> PyResult<Self> {
        if args.len() == 0 {
            Ok(Self { inner: None })
        } else {
            let (description, tables): (
                &str,
                std::collections::HashMap<String, &PyArray1<sasca::ClassVal>>,
            ) = args.extract()?;
            let tables = tables
                .into_iter()
                .map(|(k, v)| PyResult::<_>::Ok((k, PyArray::to_vec(v)?)))
                .collect::<Result<std::collections::HashMap<_, _>, _>>()?;
            let fg = sasca::build_graph(description, tables)
                .map_err(|e| PyValueError::new_err(e.to_string()))?;
            Ok(Self {
                inner: Some(Arc::new(fg)),
            })
        }
    }

    pub fn __getstate__(&self, py: Python) -> PyResult<PyObject> {
        let to_ser: Option<&sasca::FactorGraph> = self.inner.as_deref();
        Ok(PyBytes::new(py, &serialize(&to_ser).unwrap()).to_object(py))
    }

    pub fn __setstate__(&mut self, py: Python, state: PyObject) -> PyResult<()> {
        match state.extract::<&PyBytes>(py) {
            Ok(s) => {
                let deser: Option<sasca::FactorGraph> = deserialize(s.as_bytes()).unwrap();
                self.inner = deser.map(Arc::new);
                Ok(())
            }
            Err(e) => Err(e),
        }
    }

    pub fn new_bp(
        &self,
        py: Python,
        nmulti: u32,
        public_values: PyObject,
        gen_factors: PyObject,
    ) -> PyResult<BPState> {
        let pub_values = pyobj2pubs(py, public_values, self.get_inner().public_multi())?;
        let gen_factors = pyobj2factors(py, gen_factors, self.get_inner().gf_multi())?;
        Ok(BPState {
            inner: Some(sasca::BPState::new(
                self.get_inner().clone(),
                nmulti,
                pub_values,
                gen_factors,
            )),
        })
    }

    pub fn var_names(&self) -> Vec<&str> {
        self.get_inner().var_names().collect()
    }
    pub fn factor_names(&self) -> Vec<&str> {
        self.get_inner().factor_names().collect()
    }
    pub fn factor_scope<'s>(&'s self, factor: &str) -> PyResult<Vec<&'s str>> {
        let factor_id = self.get_factor(factor)?;
        Ok(self
            .get_inner()
            .factor_scope(factor_id)
            .map(|v| self.get_inner().var_name(v))
            .collect())
    }
    pub fn sanity_check(
        &self,
        py: Python,
        public_values: PyObject,
        var_assignments: PyObject,
    ) -> PyResult<()> {
        let inner = self.get_inner();
        let pub_values = pyobj2pubs(py, public_values, inner.public_multi())?;
        let var_values = pyobj2pubs(
            py,
            var_assignments,
            inner.vars().map(|(v, vn)| (vn, inner.var_multi(v))),
        )?;
        inner
            .sanity_check(pub_values, var_values.into())
            .map_err(|e| PyValueError::new_err(e.to_string()))
    }
}

fn pyobj2pubs<'a>(
    py: Python,
    public_values: PyObject,
    expected: impl Iterator<Item = (&'a str, bool)>,
) -> PyResult<Vec<sasca::PublicValue>> {
    let mut public_values: HashMap<&str, PyObject> = public_values.extract(py)?;
    let pubs = expected
        .map(|(pub_name, multi)| {
            obj2pub(
                py,
                public_values
                    .remove(pub_name)
                    .ok_or_else(|| PyKeyError::new_err(format!("Missing value {}.", pub_name)))?,
                multi,
            )
        })
        .collect::<Result<Vec<sasca::PublicValue>, PyErr>>()?;
    if public_values.is_empty() {
        Ok(pubs)
    } else {
        let unknown_pubs = public_values.keys().collect::<Vec<_>>();
        Err(PyKeyError::new_err(if unknown_pubs.len() == 1 {
            format!("{} is not a public.", unknown_pubs[0])
        } else {
            format!("{:?} are not publics.", unknown_pubs)
        }))
    }
}

fn pyobj2factors<'a>(
    py: Python,
    gen_factors: PyObject,
    expected: impl Iterator<Item = (&'a str, bool)>,
) -> PyResult<Vec<sasca::GenFactor>> {
    // TODO validate single/para, dimensionality and dimensions.
    let mut gen_factors: HashMap<&str, PyObject> = gen_factors.extract(py)?;
    let res = expected
        .map(|(name, multi)| {
            let gf = gen_factors
                .remove(name)
                .ok_or_else(|| PyKeyError::new_err(format!("Missing gen factor {}.", name)))?;
            if multi {
                if gf.downcast::<'_, PyList>(py).is_err() {
                    return Err(PyTypeError::new_err(format!(
                        "Generalized factor {} must be a list, as it is MULTI.",
                        name
                    )));
                }
                let obj: Vec<&numpy::PyArrayDyn<f64>> = gf.extract(py)?;
                Ok(sasca::GenFactor::Multi(
                    obj.into_iter()
                        .map(|obj| obj.readonly().as_array().as_standard_layout().into_owned())
                        .collect(),
                ))
            } else {
                let obj: &numpy::PyArrayDyn<f64> = gf.extract(py)?;
                Ok(sasca::GenFactor::Single(
                    obj.readonly().as_array().as_standard_layout().into_owned(),
                ))
            }
        })
        .collect::<Result<Vec<sasca::GenFactor>, PyErr>>()?;
    if gen_factors.is_empty() {
        Ok(res)
    } else {
        let unknown = gen_factors.keys().collect::<Vec<_>>();
        Err(PyKeyError::new_err(if unknown.len() == 1 {
            format!("{} is not a generalized factor.", unknown[0])
        } else {
            format!("{:?} are not generalized factors.", unknown)
        }))
    }
}

#[pyclass(module = "_scalib_ext")]
pub(crate) struct BPState {
    inner: Option<sasca::BPState>,
}
impl BPState {
    fn get_inner(&self) -> &sasca::BPState {
        self.inner.as_ref().unwrap()
    }
    fn get_inner_mut(&mut self) -> &mut sasca::BPState {
        self.inner.as_mut().unwrap()
    }
    fn get_var(&self, var: &str) -> PyResult<sasca::VarId> {
        self.get_inner()
            .get_graph()
            .get_varid(var)
            .map_err(|e| PyValueError::new_err(e.to_string()))
    }
    fn get_factor(&self, factor: &str) -> PyResult<sasca::FactorId> {
        self.get_inner()
            .get_graph()
            .get_factorid(factor)
            .map_err(|e| PyValueError::new_err(e.to_string()))
    }
    fn get_edge(&self, var: sasca::VarId, factor: sasca::FactorId) -> PyResult<sasca::EdgeId> {
        self.get_inner()
            .get_graph()
            .edge(var, factor)
            .map_err(|e| PyValueError::new_err(e.to_string()))
    }
    fn get_edge_named(&self, var: &str, factor: &str) -> PyResult<sasca::EdgeId> {
        self.get_edge(self.get_var(var)?, self.get_factor(factor)?)
    }
}

#[pymethods]
impl BPState {
    #[new]
    #[pyo3(signature = (*_args))]
    fn new(_args: &PyTuple) -> PyResult<Self> {
        Ok(Self { inner: None })
    }

    pub fn __getstate__(&self, py: Python) -> PyResult<PyObject> {
        Ok(PyBytes::new(py, &serialize(&self.inner).unwrap()).to_object(py))
    }

    pub fn __setstate__(&mut self, py: Python, state: PyObject) -> PyResult<()> {
        match state.extract::<&PyBytes>(py) {
            Ok(s) => {
                self.inner = deserialize(s.as_bytes()).unwrap();
                Ok(())
            }
            Err(e) => Err(e),
        }
    }

    pub fn is_cyclic(&self) -> bool {
        self.get_inner().is_cyclic()
    }

    pub fn set_evidence(&mut self, py: Python, var: &str, distr: PyObject) -> PyResult<()> {
        let var_id = self.get_var(var)?;
        let bp = self.get_inner_mut();
        let distr = obj2distr(py, distr, bp.get_graph().var_multi(var_id))?;
        bp.set_evidence(var_id, distr)
            .map_err(|e| PyTypeError::new_err(e.to_string()))?;
        Ok(())
    }
    pub fn drop_evidence(&mut self, var: &str) -> PyResult<()> {
        let var_id = self.get_var(var)?;
        self.get_inner_mut().drop_evidence(var_id);
        Ok(())
    }
    pub fn get_state(&self, py: Python, var: &str) -> PyResult<PyObject> {
        distr2py(py, self.get_inner().get_state(self.get_var(var)?))
    }
    pub fn set_state(&mut self, py: Python, var: &str, distr: PyObject) -> PyResult<()> {
        let var_id = self.get_var(var)?;
        let bp = self.get_inner_mut();
        let distr = obj2distr(py, distr, bp.get_graph().var_multi(var_id))?;
        bp.set_state(var_id, distr)
            .map_err(|e| PyTypeError::new_err(e.to_string()))?;
        Ok(())
    }
    pub fn drop_state(&mut self, var: &str) -> PyResult<()> {
        let var_id = self.get_var(var)?;
        self.get_inner_mut().drop_state(var_id);
        Ok(())
    }
    pub fn get_belief_to_var(&self, py: Python, var: &str, factor: &str) -> PyResult<PyObject> {
        let edge_id = self.get_edge_named(var, factor)?;
        distr2py(py, self.get_inner().get_belief_to_var(edge_id))
    }
    pub fn get_belief_from_var(&self, py: Python, var: &str, factor: &str) -> PyResult<PyObject> {
        let edge_id = self.get_edge_named(var, factor)?;
        distr2py(py, self.get_inner().get_belief_from_var(edge_id))
    }
    pub fn propagate_var(
        &mut self,
        py: Python,
        var: &str,
        config: crate::ConfigWrapper,
<<<<<<< HEAD
        alpha: f64,
        clear_beliefs: bool,
    ) -> PyResult<()> {
        config.on_worker(py, |_| {
            let var_id = self.get_var(var)?;
            self.get_inner_mut()
                .propagate_var(var_id, alpha, clear_beliefs);
            Ok(())
        })
    }
    pub fn propagate_all_vars(
        &mut self,
        py: Python,
        config: crate::ConfigWrapper,
        alpha: f64,
        clear_beliefs: bool,
    ) -> PyResult<()> {
        config.on_worker(py, |_| {
            self.get_inner_mut()
                .propagate_all_vars(alpha, clear_beliefs);
=======
    ) -> PyResult<()> {
        config.on_worker(py, |_| {
            let var_id = self.get_var(var)?;
            self.get_inner_mut().propagate_var(var_id);
            Ok(())
        })
    }
    pub fn propagate_all_vars(&mut self, py: Python, config: crate::ConfigWrapper) -> PyResult<()> {
        config.on_worker(py, |_| {
            self.get_inner_mut().propagate_all_vars();
>>>>>>> f97e55dd
            Ok(())
        })
    }
    pub fn propagate_factor_all(
        &mut self,
        py: Python,
        factor: &str,
        config: crate::ConfigWrapper,
    ) -> PyResult<()> {
        config.on_worker(py, |_| {
            let factor_id = self.get_factor(factor)?;
            self.get_inner_mut().propagate_factor_all(factor_id);
            Ok(())
        })
    }
    pub fn set_belief_from_var(
        &mut self,
        py: Python,
        var: &str,
        factor: &str,
        distr: PyObject,
    ) -> PyResult<()> {
        let edge_id = self.get_edge_named(var, factor)?;
        let bp = self.get_inner_mut();
        let distr = obj2distr(py, distr, bp.get_graph().edge_multi(edge_id))?;
        bp.set_belief_from_var(edge_id, distr)
            .map_err(|e| PyTypeError::new_err(e.to_string()))?;
        Ok(())
    }
    pub fn set_belief_to_var(
        &mut self,
        py: Python,
        var: &str,
        factor: &str,
        distr: PyObject,
    ) -> PyResult<()> {
        let edge_id = self.get_edge_named(var, factor)?;
        let bp = self.get_inner_mut();
        let distr = obj2distr(py, distr, bp.get_graph().edge_multi(edge_id))?;
        bp.set_belief_to_var(edge_id, distr)
            .map_err(|e| PyTypeError::new_err(e.to_string()))?;
        Ok(())
    }
    pub fn propagate_factor(
        &mut self,
        py: Python,
        factor: &str,
        dest: Vec<&str>,
        clear_incoming: bool,
        config: crate::ConfigWrapper,
    ) -> PyResult<()> {
        config.on_worker(py, |_| {
            let factor_id = self.get_factor(factor)?;
            let dest = dest
                .iter()
                .map(|v| self.get_var(v))
                .collect::<Result<Vec<_>, _>>()?;
            self.get_inner_mut()
                .propagate_factor(factor_id, dest.as_slice(), clear_incoming);
            Ok(())
        })
    }
<<<<<<< HEAD
    pub fn propagate_loopy_step(
        &mut self,
        py: Python,
        n_steps: u32,
        config: crate::ConfigWrapper,
        alpha: f64,
        clear_beliefs: bool,
    ) {
        config.on_worker(py, |_| {
            self.get_inner_mut()
                .propagate_loopy_step(n_steps, alpha, clear_beliefs);
=======
    pub fn propagate_loopy_step(&mut self, py: Python, n_steps: u32, config: crate::ConfigWrapper) {
        config.on_worker(py, |_| {
            self.get_inner_mut().propagate_loopy_step(n_steps);
>>>>>>> f97e55dd
        });
    }
    pub fn graph(&self) -> FactorGraph {
        FactorGraph {
            inner: Some(self.get_inner().get_graph().clone()),
        }
    }
    pub fn propagate_acyclic(
        &mut self,
        py: Python,
        dest: &str,
        clear_intermediates: bool,
        clear_evidence: bool,
        config: crate::ConfigWrapper,
    ) -> PyResult<()> {
        config.on_worker(py, |_| {
            let var = self.get_var(dest)?;
            self.get_inner_mut()
                .propagate_acyclic(var, clear_intermediates, clear_evidence)
                .map_err(|e| PyValueError::new_err(e.to_string()))
        })
    }
}

fn obj2distr(py: Python, distr: PyObject, multi: bool) -> PyResult<sasca::Distribution> {
    if multi {
        let distr: &PyArray2<f64> = distr.extract(py)?;
        sasca::Distribution::from_array_multi(
            distr
                .readonly()
                .as_array()
                .as_standard_layout()
                .into_owned(),
        )
    } else {
        let distr: &PyArray1<f64> = distr.extract(py)?;
        sasca::Distribution::from_array_single(
            distr
                .readonly()
                .as_array()
                .as_standard_layout()
                .into_owned(),
        )
    }
    .map_err(|e| PyTypeError::new_err(e.to_string()))
}

fn obj2pub(py: Python, obj: PyObject, multi: bool) -> PyResult<sasca::PublicValue> {
    Ok(if multi {
        let obj: Vec<sasca::ClassVal> = obj.extract(py)?;
        sasca::PublicValue::Multi(obj)
    } else {
        let obj: sasca::ClassVal = obj.extract(py)?;
        sasca::PublicValue::Single(obj)
    })
}

fn distr2py(py: Python, distr: &sasca::Distribution) -> PyResult<PyObject> {
    if let Some(d) = distr.value() {
        if distr.multi() {
            return Ok(PyArray2::from_array(py, &d).into_py(py));
        } else {
            return Ok(PyArray1::from_array(py, &d.slice(ndarray::s![0, ..])).into_py(py));
        }
    } else {
        return Ok(py.None());
    }
}<|MERGE_RESOLUTION|>--- conflicted
+++ resolved
@@ -296,7 +296,6 @@
         py: Python,
         var: &str,
         config: crate::ConfigWrapper,
-<<<<<<< HEAD
         alpha: f64,
         clear_beliefs: bool,
     ) -> PyResult<()> {
@@ -317,18 +316,6 @@
         config.on_worker(py, |_| {
             self.get_inner_mut()
                 .propagate_all_vars(alpha, clear_beliefs);
-=======
-    ) -> PyResult<()> {
-        config.on_worker(py, |_| {
-            let var_id = self.get_var(var)?;
-            self.get_inner_mut().propagate_var(var_id);
-            Ok(())
-        })
-    }
-    pub fn propagate_all_vars(&mut self, py: Python, config: crate::ConfigWrapper) -> PyResult<()> {
-        config.on_worker(py, |_| {
-            self.get_inner_mut().propagate_all_vars();
->>>>>>> f97e55dd
             Ok(())
         })
     }
@@ -391,7 +378,6 @@
             Ok(())
         })
     }
-<<<<<<< HEAD
     pub fn propagate_loopy_step(
         &mut self,
         py: Python,
@@ -403,11 +389,6 @@
         config.on_worker(py, |_| {
             self.get_inner_mut()
                 .propagate_loopy_step(n_steps, alpha, clear_beliefs);
-=======
-    pub fn propagate_loopy_step(&mut self, py: Python, n_steps: u32, config: crate::ConfigWrapper) {
-        config.on_worker(py, |_| {
-            self.get_inner_mut().propagate_loopy_step(n_steps);
->>>>>>> f97e55dd
         });
     }
     pub fn graph(&self) -> FactorGraph {
