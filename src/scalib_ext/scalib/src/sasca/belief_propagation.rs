use std::sync::Arc;

use itertools::Itertools;
use thiserror::Error;

use super::factor_graph as fg;
use super::factor_graph::{
    EdgeId, EdgeSlice, EdgeVec, ExprFactor, Factor, FactorGraph, FactorId, FactorKind, FactorVec,
    Node, PublicValue, Table, VarId, VarVec,
};
use super::{ClassVal,Distribution};
use ndarray::s;

// TODO improvements
// - use a pool for Distribution allocations (can be a simple Vec storing them), to avoid frequent
// allocations

#[derive(Debug, Clone, serde::Serialize, serde::Deserialize)]
pub enum GenFactor {
    Single(GenFactorInner),
    Multi(Vec<GenFactorInner>),
}
#[derive(Debug, Clone, serde::Serialize, serde::Deserialize)]
pub enum GenFactorInner {
    Dense(ndarray::ArrayD<f64>),
    SparseFunctional(ndarray::Array2<ClassVal>),
}

// Workaround since the plans are not Serialize of Debug
#[derive(Clone, serde::Serialize, serde::Deserialize)]
#[serde(from = "FftPlansSer", into = "FftPlansSer")]
pub(super) struct FftPlans {
    pub(super) size: usize,
    pub(super) r2c: Arc<dyn realfft::RealToComplex<f64>>,
    pub(super) c2r: Arc<dyn realfft::ComplexToReal<f64>>,
}
#[derive(Debug, Clone, serde::Serialize, serde::Deserialize)]
struct FftPlansSer {
    size: usize,
}

impl From<FftPlansSer> for FftPlans {
    fn from(p: FftPlansSer) -> Self {
        Self::new(p.size)
    }
}

impl From<FftPlans> for FftPlansSer {
    fn from(p: FftPlans) -> Self {
        Self { size: p.size }
    }
}

impl std::fmt::Debug for FftPlans {
    fn fmt(&self, f: &mut std::fmt::Formatter<'_>) -> Result<(), std::fmt::Error> {
        f.debug_struct("FftPlans")
            .field("size", &self.size)
            .finish_non_exhaustive()
    }
}

impl FftPlans {
    fn new(size: usize) -> Self {
        let mut planner = realfft::RealFftPlanner::new();
        Self {
            size,
            r2c: planner.plan_fft_forward(size),
            c2r: planner.plan_fft_inverse(size),
        }
    }
}

#[derive(Debug, Clone, serde::Serialize, serde::Deserialize)]
pub struct BPState {
    graph: std::sync::Arc<FactorGraph>,
    // number of parallel executions for PARA vars
    nmulti: u32,
    // list of public values
    public_values: Vec<PublicValue>,
    // one public value for every factor. Set to 0 if not relevant.
    pub_reduced: FactorVec<PublicValue>,
    // generalized factors values
    gen_factors: Vec<GenFactor>,
    // evidence for each var
    evidence: VarVec<Distribution>,
    // current proba for each var
    var_state: VarVec<Distribution>,
    // beliefs on each edge
    belief_from_var: EdgeVec<Distribution>,
    belief_to_var: EdgeVec<Distribution>,
    // save if cyclic
    cyclic: bool,
    // fft plans
    plans: FftPlans,
}

#[derive(Debug, Clone, Error)]
pub enum BPError {
    #[error("Wrong distribution kind: got {0}, expected {1}.")]
    WrongDistributionKind(&'static str, &'static str),
    #[error("Wrong number of classes for distribution: got {0}, expected {1}.")]
    WrongDistributionNc(usize, usize),
    #[error("Wrong number of traces for distribution: got {0}, expected {1}.")]
    WrongDistributionNmulti(usize, u32),
    #[error("The distribution is not is C memory order. Shape: {0:?}, strides: {1:?}.")]
    DistributionLayout(Vec<usize>, Vec<isize>),
    #[error("Cannot run acyclic BP on a cyclic graph.")]
    NotAcyclic,
}

impl BPState {
    pub fn new(
        graph: std::sync::Arc<FactorGraph>,
        nmulti: u32,
        public_values: Vec<PublicValue>,
        gen_factors: Vec<GenFactor>,
    ) -> Self {
        let var_state: VarVec<_> = graph
            .vars
            .values()
            .map(|v| Distribution::new(v.multi, graph.nc, nmulti))
            .collect();
        let beliefs: EdgeVec<_> = graph
            .edges
            .iter()
            .map(|e| Distribution::new(graph.factor(e.factor).multi, graph.nc, nmulti))
            .collect();
        let pub_reduced = graph.reduce_pub(&public_values);
        let cyclic = graph.is_cyclic(nmulti > 1);
        let plans = FftPlans::new(graph.nc);
        Self {
            evidence: var_state.clone(),
            belief_from_var: beliefs.clone(),
            belief_to_var: beliefs,
            var_state,
            graph,
            nmulti,
            public_values,
            pub_reduced,
            cyclic,
            plans,
            gen_factors,
        }
    }
    pub fn is_cyclic(&self) -> bool {
        self.cyclic
    }
    pub fn get_graph(&self) -> &std::sync::Arc<FactorGraph> {
        &self.graph
    }
    fn check_distribution(&self, distr: &Distribution, multi: bool) -> Result<(), BPError> {
        if distr.multi() != multi {
            Err(BPError::WrongDistributionKind(
                if distr.multi() { "multi" } else { "single" },
                if multi { "multi" } else { "single" },
            ))
        } else if distr.shape().1 != self.graph.nc {
            Err(BPError::WrongDistributionNc(distr.shape().1, self.graph.nc))
        } else if distr.multi() && self.nmulti as usize != distr.shape().0 {
            Err(BPError::WrongDistributionNmulti(
                distr.shape().0,
                self.nmulti,
            ))
        } else {
            Ok(())
        }
    }
    pub fn set_evidence(&mut self, var: VarId, evidence: Distribution) -> Result<(), BPError> {
        self.check_distribution(&evidence, self.graph.var_multi(var))?;
        self.evidence[var] = evidence;
        Ok(())
    }
    pub fn drop_evidence(&mut self, var: VarId) {
        self.evidence[var] = self.evidence[var].as_uniform();
    }
    pub fn get_state(&self, var: VarId) -> &Distribution {
        &self.var_state[var]
    }
    pub fn set_state(&mut self, var: VarId, state: Distribution) -> Result<(), BPError> {
        self.check_distribution(&state, self.graph.var_multi(var))?;
        self.var_state[var] = state;
        Ok(())
    }
    pub fn drop_state(&mut self, var: VarId) {
        self.var_state[var] = self.var_state[var].as_uniform();
    }
    pub fn get_belief_to_var(&self, edge: EdgeId) -> &Distribution {
        &self.belief_to_var[edge]
    }
    pub fn get_belief_from_var(&self, edge: EdgeId) -> &Distribution {
        &self.belief_from_var[edge]
    }
    pub fn set_belief_from_var(
        &mut self,
        edge: EdgeId,
        belief: Distribution,
    ) -> Result<(), BPError> {
        self.check_distribution(&belief, self.graph.edge_multi(edge))?;
        self.belief_from_var[edge] = belief;
        Ok(())
    }
    pub fn set_belief_to_var(&mut self, edge: EdgeId, belief: Distribution) -> Result<(), BPError> {
        self.check_distribution(&belief, self.graph.edge_multi(edge))?;
        self.belief_to_var[edge] = belief;
        Ok(())
    }
<<<<<<< HEAD
    // Propagation type:
    // belief to var -> var
    // var -> belief to func
    // trhough func: towards all vars, towards a subset of vars
    pub fn propagate_to_var(&mut self, var: VarId, clear_evidence: bool) {
        let distr_iter = self
            .graph
            .var(var)
            .edges
            .values()
            .map(|e| &self.belief_to_var[*e]);
        self.var_state[var] = self.evidence[var].take_or_clone(clear_evidence);
        // We multiply_reg to avoid having very low values in the product.
        // Since inputs should not be too big, we should not have any overflow.
        // Underflow my happen, since probas are lower-bounded by MIN_PROBA**2.
        // This also normalizes the result.
        self.var_state[var].multiply_reg(distr_iter);
    }
    pub fn propagate_from_var(&mut self, edge: EdgeId, alpha: f64) {
        // Dividing here is ok if we ensure that there is no zero element and no
        // underflow (or denormalization).
        // This is guaranteed as long as min_proba > var_degree * MIN_POSITIVE
        let var = self.graph.edges[edge].var;
        if alpha == 0.0 || !self.belief_from_var[edge].is_full() {
            self.belief_from_var[edge].reset();
            self.belief_from_var[edge] =
                Distribution::divide_reg(&self.var_state[var], &self.belief_to_var[edge]);
        } else {
            self.belief_from_var[edge].update_dampen(
                &self.var_state[var],
                &self.belief_to_var[edge],
                alpha,
            )
        }
=======

    /// propgate only go given edges
    fn propagate_var_t_multi(
        &mut self,
        var_id: VarId,
        to_edges: Vec<EdgeId>,
        other_edges: Vec<EdgeId>,
        clear_evidence: bool,
        clear_beliefs: bool,
    ) {
        let var = self.graph.var(var_id);
        assert!(var.multi);
        let mut base = self.evidence[var_id].take_or_clone(clear_evidence);
        base.multiply_norm(other_edges.iter().map(|e| &self.belief_to_var[*e]));
        if clear_beliefs {
            for e in other_edges {
                self.belief_to_var[e].reset();
            }
        }
        let (var_state, new_beliefs) = super::bp_compute::belief_reciprocal_product(
            base,
            to_edges.iter().map(|e| &self.belief_to_var[*e]),
        );
        for (e, d) in to_edges.iter().zip(new_beliefs.into_iter()) {
            self.belief_from_var[*e] = d;
            if clear_beliefs {
                self.belief_to_var[*e].reset();
            }
        }
        self.var_state[var_id] = var_state;
    }

    fn propagate_var_t_single(
        &mut self,
        var_id: VarId,
        to_edges: Vec<EdgeId>,
        other_edges: Vec<EdgeId>,
        clear_evidence: bool,
        clear_beliefs: bool,
    ) {
        let var = self.graph.var(var_id);
        assert!(!var.multi);
        let mut base = self.evidence[var_id].take_or_clone(clear_evidence);
        for e in other_edges {
            base.multiply_to_single(&self.belief_to_var[e]);
            if clear_beliefs {
                self.belief_to_var[e].reset();
            }
        }
        let (global_products, local_products): (Vec<_>, Vec<_>) = to_edges
            .iter()
            .map(|e| self.belief_to_var[*e].reciprocal_product(self.evidence[var_id].as_uniform()))
            .unzip();
        let (var_state, new_beliefs_global) =
            super::bp_compute::belief_reciprocal_product(base, global_products.iter());
        for ((e, mut local), global) in to_edges
            .iter()
            .zip(local_products.into_iter())
            .zip(new_beliefs_global.into_iter())
        {
            local.multiply_norm(std::iter::once(&global));
            self.belief_from_var[*e] = local;
            if clear_beliefs {
                self.belief_to_var[*e].reset();
            }
        }
        self.var_state[var_id] = var_state;
>>>>>>> 909ab87d
    }

    pub fn propagate_factor(&mut self, factor_id: FactorId, dest: &[VarId], clear_incoming: bool) {
        let factor = self.graph.factor(factor_id);
        // Pre-erase to have buffers available in cache allocator.
        for d in dest {
            self.belief_to_var[factor.edges[d]].reset();
        }
        // Use a macro to call very similar functions in match arms.
        // Needed because of anonymous return types of these functions.
        macro_rules! prop_factor {
            ($f:ident, $($arg:expr),*) => {
                {
                    let it = $f(factor, &mut self.belief_from_var, dest, clear_incoming, $($arg,)*);
                    for (mut distr, dest) in it.zip(dest.iter()) {
                        distr.regularize();
                        self.belief_to_var[factor.edges[dest]] = distr;
                    }
                }
            };
        }
        match &factor.kind {
            FactorKind::Assign { expr, .. } => match expr {
                ExprFactor::AND { .. } => {
                    prop_factor!(factor_gen_and, &self.pub_reduced[factor_id])
                }
                ExprFactor::XOR => prop_factor!(factor_xor, &self.pub_reduced[factor_id]),
                ExprFactor::NOT => prop_factor!(factor_not, (self.graph.nc - 1) as u32),
                ExprFactor::ADD => {
                    prop_factor!(factor_add, &self.pub_reduced[factor_id], &self.plans)
                }
                ExprFactor::MUL => prop_factor!(factor_mul, &self.pub_reduced[factor_id]),
                ExprFactor::LOOKUP { table } => {
                    prop_factor!(factor_lookup, &self.graph.tables[*table])
                }
            },
            FactorKind::GenFactor { id, .. } => {
                let gen_factor = &self.gen_factors[*id];
                prop_factor!(
                    factor_gen_factor,
                    gen_factor,
                    self.public_values.as_slice(),
                    self.nmulti as usize,
                    self.graph.nc
                );
            }
        }
    }

    // Higher-level
    pub fn propagate_factor_all(&mut self, factor: FactorId) {
        let dest: Vec<_> = self.graph.factor(factor).edges.keys().cloned().collect();
        self.propagate_factor(factor, dest.as_slice(), false);
    }
<<<<<<< HEAD
    pub fn propagate_from_var_all(&mut self, var: VarId, alpha: f64, clear_beliefs: bool) {
        for i in 0..self.graph.var(var).edges.len() {
            self.propagate_from_var(self.graph.var(var).edges[i], alpha);
        }
        if clear_beliefs {
            for i in 0..self.graph.var(var).edges.len() {
                self.belief_to_var[self.graph.var(var).edges[i]].reset();
            }
        }
    }
    pub fn propagate_var(&mut self, var: VarId, alpha: f64, clear_beliefs: bool) {
        self.propagate_to_var(var, false);
        self.propagate_from_var_all(var, alpha, clear_beliefs);
    }
    pub fn propagate_all_vars(&mut self, alpha: f64, clear_beliefs: bool) {
        for var_id in self.graph.range_vars() {
            self.propagate_var(var_id, alpha, clear_beliefs);
        }
    }
    pub fn propagate_loopy_step(&mut self, n_steps: u32, alpha: f64, clear_beliefs: bool) {
=======
    pub fn propagate_var(&mut self, var_id: VarId, clear_beliefs: bool) {
        let clear_evidence = false;
        self.propagate_var_to(
            var_id,
            self.graph
                .var(var_id)
                .edges
                .values()
                .cloned()
                .collect::<Vec<_>>(),
            clear_beliefs,
            clear_evidence,
        );
    }
    pub fn propagate_var_to(
        &mut self,
        var_id: VarId,
        mut to_edges: Vec<EdgeId>,
        clear_beliefs: bool,
        clear_evidence: bool,
    ) {
        let var = self.graph.var(var_id);
        let mut all_edges = var.edges.values().collect::<Vec<_>>();
        all_edges.sort_unstable();
        to_edges.sort_unstable();
        let other_edges = all_edges
            .iter()
            .merge_join_by(to_edges.iter(), |x, y| x.cmp(&y))
            .filter_map(|x| {
                if let itertools::EitherOrBoth::Left(e) = x {
                    Some(*e)
                } else {
                    None
                }
            })
            .cloned()
            .collect::<Vec<_>>();
        if var.multi {
            self.propagate_var_t_multi(
                var_id,
                to_edges,
                other_edges,
                clear_evidence,
                clear_beliefs,
            );
        } else {
            self.propagate_var_t_single(
                var_id,
                to_edges,
                other_edges,
                clear_evidence,
                clear_beliefs,
            );
        }
    }
    pub fn propagate_all_vars(&mut self, clear_beliefs: bool) {
        for var_id in self.graph.range_vars() {
            self.propagate_var(var_id, clear_beliefs);
        }
    }
    pub fn propagate_loopy_step(&mut self, n_steps: u32, clear_beliefs: bool) {
>>>>>>> 909ab87d
        for _ in 0..n_steps {
            for factor_id in self.graph.range_factors() {
                self.propagate_factor_all(factor_id);
            }
<<<<<<< HEAD
            self.propagate_all_vars(alpha, clear_beliefs);
=======
            self.propagate_all_vars(clear_beliefs);
>>>>>>> 909ab87d
        }
    }
    pub fn propagate_acyclic(
        &mut self,
        var: VarId,
        clear_intermediates: bool,
        clear_evidence: bool,
    ) -> Result<(), BPError> {
        if self.is_cyclic() {
            return Err(BPError::NotAcyclic);
        }
        for (node, parent) in self.graph.propagation_order(var) {
            match node {
                Node::Var(var_id) => {
<<<<<<< HEAD
                    self.propagate_to_var(var_id, clear_evidence);
                    if let Some(dest_factor) = parent {
                        let edge_id = self.graph.var(var_id).edges[&dest_factor.factor().unwrap()];
                        self.propagate_from_var(edge_id, 0.0);
                    }
                    if clear_intermediates {
                        for e in self.graph.var(var_id).edges.values() {
                            self.belief_to_var[*e].reset();
                        }
                    }
=======
                    let to_edges = if let Some(dest_factor) = parent {
                        vec![self.graph.var(var_id).edges[&dest_factor.factor().unwrap()]]
                    } else {
                        vec![]
                    };
                    self.propagate_var_to(var_id, to_edges, clear_intermediates, clear_evidence);
>>>>>>> 909ab87d
                }
                Node::Factor(factor_id) => {
                    let parent_var = parent.unwrap().var().unwrap();
                    self.propagate_factor(factor_id, &[parent_var], clear_intermediates);
                }
            }
        }
        Ok(())
    }
}

fn factor_gen_and<'a>(
    factor: &'a Factor,
    belief_from_var: &'a mut EdgeSlice<Distribution>,
    dest: &'a [VarId],
    clear_incoming: bool,
    pub_red: &PublicValue,
) -> impl Iterator<Item = Distribution> + 'a {
<<<<<<< HEAD
    let FactorKind::Assign { expr: ExprFactor::AND { vars_neg }, has_res } = &factor.kind else { unreachable!() };
=======
    let FactorKind::AND { vars_neg } = &factor.kind else {
        unreachable!()
    };
>>>>>>> 909ab87d
    // Special case for single-input AND
    if has_res & (factor.edges.len() == 2) {
        return dest
            .iter()
            .map(|var| {
                let i = factor.edges.get_index_of(var).unwrap();
                let mut distr = belief_from_var[factor.edges[1 - i]].take_or_clone(clear_incoming);
                if vars_neg[1 - i] {
                    distr.not();
                }
                if i == 0 {
                    // dest is the result of the AND
                    distr.and_cst(pub_red);
                } else {
                    // dest is an operand of the AND, original distr is result
                    distr.inv_and_cst(pub_red);
                }
                if vars_neg[i] {
                    distr.not();
                }
                distr
            })
            .collect::<Vec<_>>()
            .into_iter();
    }
    // Compute a product in the transformed domain
    // direct transform:
    // - if operand: cumt
    // - if result: opandt
    // inverse transform:
    // - if operand: opandt^-1 = opandt
    // - if result: cumt^-1 = cumti
    let mut acc = belief_from_var[factor.edges[0]].new_constant(pub_red);
    if *has_res {
        // constant is operand
        acc.cumt();
    } else {
        // constant is result
        acc.opandt();
    }
    let mut taken_dest = vec![false; factor.edges.len()];
    for dest in dest {
        taken_dest[factor.edges.get_index_of(dest).unwrap()] = true;
    }
    // Compute the product in transform domain
    // We do not take the product of all factors then divide because some factors could be zero.
    let mut dest_transformed = Vec::with_capacity(dest.len());
    for ((i, e), taken) in factor.edges.values().enumerate().zip(taken_dest.iter()) {
        let mut d = belief_from_var[*e].take_or_clone(clear_incoming);
        if vars_neg[i] {
            d.not();
        }
        d.ensure_full();
        if *has_res && (i == 0) {
            d.opandt();
        } else {
            d.cumt();
        }
        // We either multiply (non-taken distributions) or we add to the vector of factors.
        if !*taken {
            acc.multiply(Some(&d).into_iter());
        } else {
            dest_transformed.push(d);
        }
    }
    // This could be done in O(l log l) instead of O(l^2) where l=dest.len()
    // by better caching product computations.
    return (0..dest.len())
        .map(|i| {
            let mut res = acc.clone();
            res.multiply(
                (0..dest.len())
                    .filter(|j| *j != i)
                    .map(|j| &dest_transformed[j]),
            );
            // Inverse transform
            if Some(dest[i]) == factor.res_id() {
                res.cumti();
            } else {
                res.opandt();
            }
            if vars_neg[factor.edges.get_index_of(&dest[i]).unwrap()] {
                res.not();
            }
            res.regularize();
            res
        })
        .collect::<Vec<_>>()
        .into_iter();
}

fn reset_incoming(
    factor: &Factor,
    belief_from_var: &mut EdgeSlice<Distribution>,
    dest_taken: &[bool],
    clear_incoming: bool,
) {
    // Everything will be uniform.
    // Clear incoming and reset outgoing.
    if clear_incoming {
        for (taken, e) in dest_taken.iter().zip(factor.edges.values()) {
            if *taken {
                belief_from_var[*e].reset();
            }
        }
    }
}

fn factor_xor<'a>(
    factor: &'a Factor,
    belief_from_var: &'a mut EdgeSlice<Distribution>,
    dest: &'a [VarId],
    clear_incoming: bool,
    pub_red: &PublicValue,
) -> impl Iterator<Item = Distribution> + 'a {
    // Special case for single-input XOR
    if factor.edges.len() == 2 {
        return dest
            .iter()
            .map(|var| {
                let i = factor.edges.get_index_of(var).unwrap();
                let mut distr = belief_from_var[factor.edges[1 - i]].take_or_clone(clear_incoming);
                distr.xor_cst(pub_red);
                distr
            })
            .collect::<Vec<_>>()
            .into_iter();
    }
    let mut acc = belief_from_var[factor.edges[0]].new_constant(pub_red);
    acc.wht();
    let mut taken_dest = vec![false; factor.edges.len()];
    let mut taken_dest_idx = vec![None; factor.edges.len()];
    for (i, dest) in dest.iter().enumerate() {
        taken_dest[factor.edges.get_index_of(dest).unwrap()] = true;
        taken_dest_idx[factor.edges.get_index_of(dest).unwrap()] = Some(i);
    }
    let mut uniform_iter = factor
        .edges
        .values()
        .zip(taken_dest_idx.iter())
        .filter(|(e, _)| !belief_from_var[**e].is_full());
    let uniform_op = uniform_iter.next();
    if let Some((e_dest, t)) = uniform_op {
        if t.is_none() || uniform_iter.next().is_some() {
            // At least 2 uniform operands, or single uniform is not in dest,
            // all dest messages are uniform.
            reset_incoming(factor, belief_from_var, &taken_dest, clear_incoming);
            return vec![acc.as_uniform(); dest.len()].into_iter();
        } else {
            // Single uniform op, only compute for that one.
            for e in factor.edges.values() {
                if e != e_dest {
                    let mut d = belief_from_var[*e].take_or_clone(clear_incoming);
                    d.wht();
                    d.make_non_zero_signed();
                    acc.multiply(Some(&d).into_iter());
                }
            }
            acc.wht();
            acc.regularize();
            let mut res = vec![acc.as_uniform(); dest.len()];
            res[t.unwrap()] = acc;
            return res.into_iter();
        }
    } else {
        // Here we have to actually compute.
        // Simply make the product if Walsh-Hadamard domain
        // We do take the product of all factors then divide because some factors could be zero.
        let mut dest_wht = Vec::with_capacity(dest.len());
        for (e, taken) in factor.edges.values().zip(taken_dest.iter()) {
            let mut d = belief_from_var[*e].take_or_clone(clear_incoming);
            assert!(d.is_full());
            d.wht();
            // TODO remove this ?
            d.make_non_zero_signed();
            // We either multiply (non-taken distributions) or we add to the vector of factors.
            if !*taken {
                acc.multiply(Some(&d).into_iter());
            } else {
                dest_wht.push(d);
            }
        }
        // This could be done in O(l log l) instead of O(l^2) where l=dest.len()
        // by better caching product computations.
        return (0..dest.len())
            .map(|i| {
                let mut res = acc.clone();
                res.multiply((0..dest.len()).filter(|j| *j != i).map(|j| &dest_wht[j]));
                res.wht();
                res.regularize();
                res
            })
            .collect::<Vec<_>>()
            .into_iter();
    }
}

fn factor_not<'a>(
    factor: &'a Factor,
    belief_from_var: &'a mut EdgeSlice<Distribution>,
    dest: &'a [VarId],
    clear_incoming: bool,
    inv_cst: u32,
) -> impl Iterator<Item = Distribution> + 'a {
    factor_xor(
        factor,
        belief_from_var,
        dest,
        clear_incoming,
        &PublicValue::Single(inv_cst),
    )
}

// TODO handle subtraction too (actually, we can re-write it as an addition by moving terms around).
fn factor_add<'a>(
    factor: &'a Factor,
    belief_from_var: &'a mut EdgeSlice<Distribution>,
    dest: &'a [VarId],
    clear_incoming: bool,
    pub_red: &PublicValue,
    plans: &FftPlans,
) -> impl Iterator<Item = Distribution> + 'a {
    // Special case for single-input ADD
    if factor.edges.len() == 2 {
        // FIXME check for negative operand
        return dest
            .iter()
            .map(|var| {
                let i = factor.edges.get_index_of(var).unwrap();
                let mut distr = belief_from_var[factor.edges[1 - i]].take_or_clone(clear_incoming);
                distr.add_cst(pub_red, i != 0);
                distr
            })
            .collect::<Vec<_>>()
            .into_iter();
    }
    let mut taken_dest = vec![false; factor.edges.len()];
    let mut negated_vars = vec![false; factor.edges.len()];
    negated_vars[0] = true;
    for dest in dest {
        taken_dest[factor.edges.get_index_of(dest).unwrap()] = true;
    }
    let mut uniform_iter = factor
        .edges
        .iter()
        .zip(taken_dest.iter())
        .zip(negated_vars.iter())
        .filter(|(((_, e), _), _)| !belief_from_var[**e].is_full());
    let uniform_op = uniform_iter.next();
    let uniform_template = belief_from_var[factor.edges[0]].as_uniform();
    let (nmulti, nc) = uniform_template.shape();
    let mut fft_tmp = ndarray::Array2::zeros((nmulti, nc / 2 + 1));
    let mut acc_fft = ndarray::Array2::zeros((nmulti, nc / 2 + 1));
    let mut acc_fft_init = false;
    let mut fft_scratch = plans.r2c.make_scratch_vec();
    let mut fft_input_scratch = plans.r2c.make_input_vec();
    if let Some((((v_dest, e_dest), t), dest_negated)) = uniform_op {
        if !*t || uniform_iter.next().is_some() {
            // At least 2 uniform operands, or single uniform is not in dest,
            // all dest messages are uniform.
            reset_incoming(factor, belief_from_var, &taken_dest, clear_incoming);
            return vec![uniform_template; dest.len()].into_iter();
        } else {
            // Single uniform op, only compute for that one.
<<<<<<< HEAD
            for (e_idx, e) in factor.edges.values().enumerate() {
                if e != e_dest {
                    let negate = !(dest_negated ^ negated_vars[e_idx]);
=======
            for (e, negated_var) in factor.edges.values().zip(negated_vars.iter()) {
                if e != e_dest {
                    let negate = !(dest_negated ^ negated_var);
>>>>>>> 909ab87d
                    belief_from_var[*e].fft_to(
                        fft_input_scratch.as_mut_slice(),
                        fft_tmp.view_mut(),
                        fft_scratch.as_mut_slice(),
                        plans,
                        negate,
                    );

                    if acc_fft_init {
                        acc_fft *= &fft_tmp;
<<<<<<< HEAD
                    }
                } else {
                    acc_fft.assign(&fft_tmp);
                    acc_fft_init = true;
=======
                    } else {
                        acc_fft.assign(&fft_tmp);
                        acc_fft_init = true;
                    }
>>>>>>> 909ab87d
                }
                if clear_incoming {
                    belief_from_var[*e].reset();
                }
            }
        }
        let mut acc = uniform_template.clone();
        let mut fft_scratch = plans.c2r.make_scratch_vec();
        acc.ifft(acc_fft.view_mut(), fft_scratch.as_mut_slice(), plans, false);
<<<<<<< HEAD

=======
>>>>>>> 909ab87d
        acc.regularize();
        let mut res = vec![uniform_template; dest.len()];
        res[dest.iter().position(|v| v == v_dest).unwrap()] = acc;
        return res.into_iter();
    } else {
        // Here we have to actually compute.
        // Simply make the product if FFT domain
        // We do take the product of all factors then divide because some factors could be zero.
        let mut dest_fft = Vec::with_capacity(dest.len());
<<<<<<< HEAD
        for (i, (e, taken)) in factor.edges.values().zip(taken_dest.iter()).enumerate() {
=======
        for ((e, taken), negated_var) in factor
            .edges
            .values()
            .zip(taken_dest.iter())
            .zip(negated_vars.iter())
        {
>>>>>>> 909ab87d
            if *taken {
                let mut fft_e = ndarray::Array2::zeros((nmulti, nc / 2 + 1));
                belief_from_var[*e].fft_to(
                    fft_input_scratch.as_mut_slice(),
                    fft_e.view_mut(),
                    fft_scratch.as_mut_slice(),
                    plans,
<<<<<<< HEAD
                    negated_vars[i],
=======
                    *negated_var,
>>>>>>> 909ab87d
                );

                dest_fft.push(fft_e);
            } else {
                belief_from_var[*e].fft_to(
                    fft_input_scratch.as_mut_slice(),
                    fft_tmp.view_mut(),
                    fft_scratch.as_mut_slice(),
                    plans,
<<<<<<< HEAD
                    negated_vars[i],
=======
                    *negated_var,
>>>>>>> 909ab87d
                );

                if acc_fft_init {
                    acc_fft *= &fft_tmp;
                } else {
                    acc_fft.assign(&fft_tmp);
                    acc_fft_init = true;
                }
            }
            if clear_incoming {
                belief_from_var[*e].reset();
            }
        }

        // This could be done in O(l) instead of O(l^2) where l=dest.len() by
        // better caching product computations.
        let mut fft_scratch = plans.c2r.make_scratch_vec();
        return (0..dest.len())
            .map(move |i| {
                let mut res = if acc_fft_init {
                    acc_fft.clone()
                } else {
                    ndarray::Array2::ones(acc_fft.raw_dim())
                };

                for (j, fft_op) in dest_fft.iter().enumerate() {
                    if j != i {
                        res *= fft_op;
                    }
                }
                let idx = factor.edges.get_index_of(&dest[i]).unwrap();
<<<<<<< HEAD
=======

>>>>>>> 909ab87d
                let mut acc = uniform_template.clone();
                acc.ifft(
                    res.view_mut(),
                    fft_scratch.as_mut_slice(),
                    plans,
                    !negated_vars[idx],
                );
                acc.regularize();
                acc
            })
            .collect::<Vec<_>>()
            .into_iter();
    }
}

fn factor_mul<'a>(
    factor: &'a Factor,
    belief_from_var: &'a mut EdgeSlice<Distribution>,
    dest: &'a [VarId],
    clear_incoming: bool,
    pub_red: &'a PublicValue,
) -> impl Iterator<Item = Distribution> + 'a {
    // This is a simple, non-optimized algorithm.
    let mut dest_iter = dest.iter();
    std::iter::from_fn(move || {
        if let Some(var) = dest_iter.next() {
            // We compute the product and not a factor.
            let is_product = factor.edges.get_index_of(var).unwrap() == 0;
            let mut res: Option<Distribution> = None;
            for (v, e) in factor.edges.iter() {
                if v != var {
                    res = Some(if let Some(res) = res {
                        if is_product {
                            res.op_multiply(&belief_from_var[*e])
                        } else {
                            res.op_multiply_factor(&belief_from_var[*e])
                        }
                    } else {
                        belief_from_var[*e].take_or_clone(clear_incoming)
                    });
                }
            }
            Some(if is_product {
                res.unwrap().op_multiply_cst(pub_red)
            } else {
                res.unwrap().op_multiply_cst_factor(pub_red)
            })
        } else {
            if clear_incoming {
                for e in factor.edges.values() {
                    belief_from_var[*e].reset();
                }
            }
            None
        }
    })
}

fn factor_lookup<'a>(
    factor: &'a Factor,
    belief_from_var: &'a mut EdgeSlice<Distribution>,
    dest: &'a [VarId],
    clear_incoming: bool,
    table: &'a Table,
) -> impl Iterator<Item = Distribution> + 'a {
    // we know that there is no constant involved
    assert_eq!(factor.edges.len(), 2);
    dest.iter().map(move |dest| {
        let i = factor.edges.get_index_of(dest).unwrap();
        let distr = belief_from_var[factor.edges[1 - i]].clone();
        let res = if i == 0 {
            // dest is res
            distr.map_table(table.values.as_slice())
        } else {
            distr.map_table_inv(table.values.as_slice())
        };
        if clear_incoming {
            belief_from_var[factor.edges[1 - i]].reset();
        }
        res
    })
}

fn factor_gen_factor<'a>(
    factor: &'a Factor,
    belief_from_var: &'a mut EdgeSlice<Distribution>,
    dest: &'a [VarId],
    clear_incoming: bool,
    gen_factor: &'a GenFactor,
    public_values: &'a [PublicValue],
    nmulti: usize,
    nc: usize,
) -> impl Iterator<Item = Distribution> + 'a {
    let fg::FactorKind::GenFactor { operands, .. } = &factor.kind else { unreachable!() };
    let res: Vec<Distribution> = dest.iter().map(|dest| {
        let dest_idx = factor.edges.get_index_of(dest).unwrap();
        let mut distr = belief_from_var[factor.edges[dest_idx]].clone();
        distr.ensure_full();
        for i in 0..nmulti {
            let gen_factor = match gen_factor {
                GenFactor::Single(x) => x,
                GenFactor::Multi(x) => &x[i],
            };
            match gen_factor {
                GenFactorInner::Dense(gen_factor) => {
                    assert_eq!(gen_factor.shape().len(), operands.len());
                    // First slice the array with the constants.
                    let gen_factor = gen_factor.slice_each_axis(|ax| match operands[ax.axis.index()] {
                        fg::GenFactorOperand::Var(_, _) => ndarray::Slice::new(0, None, 1),
                        fg::GenFactorOperand::Pub(pub_idx) => {
                            let mut pub_val = public_values[factor.publics[pub_idx].0].get(i) as isize;
                            if factor.publics[pub_idx].1 {
                                if nc.is_power_of_two() {
                                    pub_val = !pub_val;
                                } else {
                                    // TODO Check that we enforce this at graph creation time and return a proper error.
                                    panic!("Cannot negate operands with non-power-of-two number of classes.");
                                }
                            }
                            ndarray::Slice::new(pub_val, Some(pub_val+1), 1)
                        }
                    });
                    let mut gen_factor = gen_factor.to_owned();
                    for (op_idx, op) in operands.iter().enumerate() {
                        if op_idx != dest_idx {
                            if let fg::GenFactorOperand::Var(var_idx, neg) = op {
                                if *neg {
                                    todo!("Negated operands on generalized factors not yet implemented.");
                                }
                                let distr = &belief_from_var[factor.edges[*var_idx]];
                                let mut new_gen_factor: ndarray::ArrayD<f64> = ndarray::ArrayD::zeros(gen_factor.slice_axis(ndarray::Axis(op_idx), ndarray::Slice::new(0, Some(1), 1)).shape());
                                if let Some(distr) = distr.value() {
                                    for (d, gf) in distr.slice(s![i,..]).iter().zip(gen_factor.axis_chunks_iter(ndarray::Axis(op_idx), 1)) {
                                        new_gen_factor.scaled_add(*d, &gf);
                                    }
                                } else {
                                    for gf in gen_factor.axis_chunks_iter(ndarray::Axis(op_idx), 1) {
                                        new_gen_factor += &gf;
                                    }
                                }
                                gen_factor = new_gen_factor;
                            }
                        }
                    }
                    // Drop useless axes.
                    for _ in 0..dest_idx {
                        gen_factor.index_axis_inplace(ndarray::Axis(0), 0);
                    }
                    for _ in (dest_idx+1)..operands.len() {
                        gen_factor.index_axis_inplace(ndarray::Axis(1), 0);
                    }
                    distr.value_mut().unwrap().slice_mut(s![i,..]).assign(&gen_factor);
                }
                GenFactorInner::SparseFunctional(gen_factor) => {
                    assert_eq!(gen_factor.shape()[1], operands.len());
                    let mut dest_all = distr.value_mut().unwrap();
                    let mut dest = dest_all.slice_mut(s![i,..]);
                    dest.fill(0.0);
                    for op_values in gen_factor.outer_iter() {
                        let mut res = 1.0;
                        for (op_idx, (op, val)) in operands.iter().zip(op_values.iter()).enumerate() {
                            if op_idx != dest_idx {
                                match op {
                                    fg::GenFactorOperand::Var(var_idx, neg) => {
                                        let mut val = *val;
                                        if *neg {
                                            if nc.is_power_of_two() {
                                                val = !val & ((nc - 1) as ClassVal);
                                            } else {
                                                // TODO Check that we enforce this at graph creation time and return a proper error.
                                                panic!("Cannot negate operands with non-power-of-two number of classes.");
                                            }
                                        }
                                        let distr = &belief_from_var[factor.edges[*var_idx]];
                                        // For uniform, we implicitly multiply by 1.0
                                        if let Some(distr) = distr.value() {
                                            res *= distr[(i, val as usize)];
                                        }
                                    }
                                    fg::GenFactorOperand::Pub(pub_idx) => {
                                        let mut pub_val = public_values[factor.publics[*pub_idx].0].get(i);
                                        if factor.publics[*pub_idx].1 {
                                            if nc.is_power_of_two() {
                                                pub_val = !pub_val & ((nc - 1) as ClassVal);
                                            } else {
                                                // TODO Check that we enforce this at graph creation time and return a proper error.
                                                panic!("Cannot negate operands with non-power-of-two number of classes.");
                                            }
                                        }
                                        if pub_val != *val {
                                            res = 0.0;
                                        }
                                    }
                                }
                            }
                        }
                        dest[op_values[dest_idx] as usize] += res;
                    }
                }
            }
        }
        distr
    }).collect();
    if clear_incoming {
        for e in factor.edges.values() {
            belief_from_var[*e].reset();
        }
    }
    res.into_iter()
}<|MERGE_RESOLUTION|>--- conflicted
+++ resolved
@@ -8,7 +8,7 @@
     EdgeId, EdgeSlice, EdgeVec, ExprFactor, Factor, FactorGraph, FactorId, FactorKind, FactorVec,
     Node, PublicValue, Table, VarId, VarVec,
 };
-use super::{ClassVal,Distribution};
+use super::{ClassVal, Distribution};
 use ndarray::s;
 
 // TODO improvements
@@ -204,42 +204,6 @@
         self.belief_to_var[edge] = belief;
         Ok(())
     }
-<<<<<<< HEAD
-    // Propagation type:
-    // belief to var -> var
-    // var -> belief to func
-    // trhough func: towards all vars, towards a subset of vars
-    pub fn propagate_to_var(&mut self, var: VarId, clear_evidence: bool) {
-        let distr_iter = self
-            .graph
-            .var(var)
-            .edges
-            .values()
-            .map(|e| &self.belief_to_var[*e]);
-        self.var_state[var] = self.evidence[var].take_or_clone(clear_evidence);
-        // We multiply_reg to avoid having very low values in the product.
-        // Since inputs should not be too big, we should not have any overflow.
-        // Underflow my happen, since probas are lower-bounded by MIN_PROBA**2.
-        // This also normalizes the result.
-        self.var_state[var].multiply_reg(distr_iter);
-    }
-    pub fn propagate_from_var(&mut self, edge: EdgeId, alpha: f64) {
-        // Dividing here is ok if we ensure that there is no zero element and no
-        // underflow (or denormalization).
-        // This is guaranteed as long as min_proba > var_degree * MIN_POSITIVE
-        let var = self.graph.edges[edge].var;
-        if alpha == 0.0 || !self.belief_from_var[edge].is_full() {
-            self.belief_from_var[edge].reset();
-            self.belief_from_var[edge] =
-                Distribution::divide_reg(&self.var_state[var], &self.belief_to_var[edge]);
-        } else {
-            self.belief_from_var[edge].update_dampen(
-                &self.var_state[var],
-                &self.belief_to_var[edge],
-                alpha,
-            )
-        }
-=======
 
     /// propgate only go given edges
     fn propagate_var_t_multi(
@@ -307,7 +271,6 @@
             }
         }
         self.var_state[var_id] = var_state;
->>>>>>> 909ab87d
     }
 
     pub fn propagate_factor(&mut self, factor_id: FactorId, dest: &[VarId], clear_incoming: bool) {
@@ -362,28 +325,6 @@
         let dest: Vec<_> = self.graph.factor(factor).edges.keys().cloned().collect();
         self.propagate_factor(factor, dest.as_slice(), false);
     }
-<<<<<<< HEAD
-    pub fn propagate_from_var_all(&mut self, var: VarId, alpha: f64, clear_beliefs: bool) {
-        for i in 0..self.graph.var(var).edges.len() {
-            self.propagate_from_var(self.graph.var(var).edges[i], alpha);
-        }
-        if clear_beliefs {
-            for i in 0..self.graph.var(var).edges.len() {
-                self.belief_to_var[self.graph.var(var).edges[i]].reset();
-            }
-        }
-    }
-    pub fn propagate_var(&mut self, var: VarId, alpha: f64, clear_beliefs: bool) {
-        self.propagate_to_var(var, false);
-        self.propagate_from_var_all(var, alpha, clear_beliefs);
-    }
-    pub fn propagate_all_vars(&mut self, alpha: f64, clear_beliefs: bool) {
-        for var_id in self.graph.range_vars() {
-            self.propagate_var(var_id, alpha, clear_beliefs);
-        }
-    }
-    pub fn propagate_loopy_step(&mut self, n_steps: u32, alpha: f64, clear_beliefs: bool) {
-=======
     pub fn propagate_var(&mut self, var_id: VarId, clear_beliefs: bool) {
         let clear_evidence = false;
         self.propagate_var_to(
@@ -445,16 +386,11 @@
         }
     }
     pub fn propagate_loopy_step(&mut self, n_steps: u32, clear_beliefs: bool) {
->>>>>>> 909ab87d
         for _ in 0..n_steps {
             for factor_id in self.graph.range_factors() {
                 self.propagate_factor_all(factor_id);
             }
-<<<<<<< HEAD
-            self.propagate_all_vars(alpha, clear_beliefs);
-=======
             self.propagate_all_vars(clear_beliefs);
->>>>>>> 909ab87d
         }
     }
     pub fn propagate_acyclic(
@@ -469,25 +405,12 @@
         for (node, parent) in self.graph.propagation_order(var) {
             match node {
                 Node::Var(var_id) => {
-<<<<<<< HEAD
-                    self.propagate_to_var(var_id, clear_evidence);
-                    if let Some(dest_factor) = parent {
-                        let edge_id = self.graph.var(var_id).edges[&dest_factor.factor().unwrap()];
-                        self.propagate_from_var(edge_id, 0.0);
-                    }
-                    if clear_intermediates {
-                        for e in self.graph.var(var_id).edges.values() {
-                            self.belief_to_var[*e].reset();
-                        }
-                    }
-=======
                     let to_edges = if let Some(dest_factor) = parent {
                         vec![self.graph.var(var_id).edges[&dest_factor.factor().unwrap()]]
                     } else {
                         vec![]
                     };
                     self.propagate_var_to(var_id, to_edges, clear_intermediates, clear_evidence);
->>>>>>> 909ab87d
                 }
                 Node::Factor(factor_id) => {
                     let parent_var = parent.unwrap().var().unwrap();
@@ -506,13 +429,13 @@
     clear_incoming: bool,
     pub_red: &PublicValue,
 ) -> impl Iterator<Item = Distribution> + 'a {
-<<<<<<< HEAD
-    let FactorKind::Assign { expr: ExprFactor::AND { vars_neg }, has_res } = &factor.kind else { unreachable!() };
-=======
-    let FactorKind::AND { vars_neg } = &factor.kind else {
+    let FactorKind::Assign {
+        expr: ExprFactor::AND { vars_neg },
+        has_res,
+    } = &factor.kind
+    else {
         unreachable!()
     };
->>>>>>> 909ab87d
     // Special case for single-input AND
     if has_res & (factor.edges.len() == 2) {
         return dest
@@ -777,15 +700,9 @@
             return vec![uniform_template; dest.len()].into_iter();
         } else {
             // Single uniform op, only compute for that one.
-<<<<<<< HEAD
-            for (e_idx, e) in factor.edges.values().enumerate() {
-                if e != e_dest {
-                    let negate = !(dest_negated ^ negated_vars[e_idx]);
-=======
             for (e, negated_var) in factor.edges.values().zip(negated_vars.iter()) {
                 if e != e_dest {
                     let negate = !(dest_negated ^ negated_var);
->>>>>>> 909ab87d
                     belief_from_var[*e].fft_to(
                         fft_input_scratch.as_mut_slice(),
                         fft_tmp.view_mut(),
@@ -796,17 +713,10 @@
 
                     if acc_fft_init {
                         acc_fft *= &fft_tmp;
-<<<<<<< HEAD
-                    }
-                } else {
-                    acc_fft.assign(&fft_tmp);
-                    acc_fft_init = true;
-=======
                     } else {
                         acc_fft.assign(&fft_tmp);
                         acc_fft_init = true;
                     }
->>>>>>> 909ab87d
                 }
                 if clear_incoming {
                     belief_from_var[*e].reset();
@@ -816,10 +726,6 @@
         let mut acc = uniform_template.clone();
         let mut fft_scratch = plans.c2r.make_scratch_vec();
         acc.ifft(acc_fft.view_mut(), fft_scratch.as_mut_slice(), plans, false);
-<<<<<<< HEAD
-
-=======
->>>>>>> 909ab87d
         acc.regularize();
         let mut res = vec![uniform_template; dest.len()];
         res[dest.iter().position(|v| v == v_dest).unwrap()] = acc;
@@ -829,16 +735,12 @@
         // Simply make the product if FFT domain
         // We do take the product of all factors then divide because some factors could be zero.
         let mut dest_fft = Vec::with_capacity(dest.len());
-<<<<<<< HEAD
-        for (i, (e, taken)) in factor.edges.values().zip(taken_dest.iter()).enumerate() {
-=======
         for ((e, taken), negated_var) in factor
             .edges
             .values()
             .zip(taken_dest.iter())
             .zip(negated_vars.iter())
         {
->>>>>>> 909ab87d
             if *taken {
                 let mut fft_e = ndarray::Array2::zeros((nmulti, nc / 2 + 1));
                 belief_from_var[*e].fft_to(
@@ -846,11 +748,7 @@
                     fft_e.view_mut(),
                     fft_scratch.as_mut_slice(),
                     plans,
-<<<<<<< HEAD
-                    negated_vars[i],
-=======
                     *negated_var,
->>>>>>> 909ab87d
                 );
 
                 dest_fft.push(fft_e);
@@ -860,11 +758,7 @@
                     fft_tmp.view_mut(),
                     fft_scratch.as_mut_slice(),
                     plans,
-<<<<<<< HEAD
-                    negated_vars[i],
-=======
                     *negated_var,
->>>>>>> 909ab87d
                 );
 
                 if acc_fft_init {
@@ -896,10 +790,6 @@
                     }
                 }
                 let idx = factor.edges.get_index_of(&dest[i]).unwrap();
-<<<<<<< HEAD
-=======
-
->>>>>>> 909ab87d
                 let mut acc = uniform_template.clone();
                 acc.ifft(
                     res.view_mut(),
@@ -993,7 +883,9 @@
     nmulti: usize,
     nc: usize,
 ) -> impl Iterator<Item = Distribution> + 'a {
-    let fg::FactorKind::GenFactor { operands, .. } = &factor.kind else { unreachable!() };
+    let fg::FactorKind::GenFactor { operands, .. } = &factor.kind else {
+        unreachable!()
+    };
     let res: Vec<Distribution> = dest.iter().map(|dest| {
         let dest_idx = factor.edges.get_index_of(dest).unwrap();
         let mut distr = belief_from_var[factor.edges[dest_idx]].clone();
