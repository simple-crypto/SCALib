--- conflicted
+++ resolved
@@ -298,15 +298,6 @@
                         .skip(skip_res)
                         .map(|v_id| &var_assignments[*v_id]);
                     let res = match expr {
-<<<<<<< HEAD
-                        ExprFactor::AND { vars_neg } | ExprFactor::ADD { vars_neg } => self
-                            .merge_pubs(
-                                expr,
-                                ops.zip(vars_neg.iter().cloned())
-                                    .chain(std::iter::once((&cst, false))),
-                            ),
-                        ExprFactor::XOR | ExprFactor::MUL => self.merge_pubs(
-=======
                         ExprFactor::AND { vars_neg } => {
                             let x = self.merge_pubs(
                                 expr,
@@ -325,7 +316,6 @@
                             }
                         }
                         ExprFactor::XOR | ExprFactor::ADD | ExprFactor::MUL => self.merge_pubs(
->>>>>>> fbfa455d
                             expr,
                             ops.zip(std::iter::repeat(false))
                                 .chain(std::iter::once((&cst, false))),
