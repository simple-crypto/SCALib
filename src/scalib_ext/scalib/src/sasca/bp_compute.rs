use std::ops::MulAssign;

use super::belief_propagation::{BPError, FftPlans};
use super::factor_graph::PublicValue;
use super::ClassVal;
use ndarray::{azip, s, ArrayViewMut2};
use realfft::num_complex::Complex;

type Proba = f64;

/// The minimum non-zero probability (to avoid denormalization, etc.)
const MIN_PROBA: Proba = 1e-40;

#[derive(Debug, Clone, serde::Serialize, serde::Deserialize)]
enum DistrRepr {
    Uniform,
    Full(ndarray::Array2<Proba>),
}

#[derive(Debug, Clone, serde::Serialize, serde::Deserialize)]
pub struct Distribution {
    multi: bool,
    /// (nmulti, nc), same as DistrRepr::Full(x) => x.dim()
    shape: (usize, usize),
    value: DistrRepr,
}

impl Distribution {
    pub fn multi(&self) -> bool {
        self.multi
    }
    pub fn shape(&self) -> (usize, usize) {
        self.shape
    }
    pub fn value(&self) -> Option<ndarray::ArrayView2<Proba>> {
        if let DistrRepr::Full(v) = &self.value {
            Some(v.view())
        } else {
            None
        }
    }
    pub fn value_mut(&mut self) -> Option<ndarray::ArrayViewMut2<Proba>> {
        if let DistrRepr::Full(v) = &mut self.value {
            Some(v.view_mut())
        } else {
            None
        }
    }
    pub fn from_array_single(array: ndarray::Array1<Proba>) -> Result<Self, BPError> {
        let l = array.len();
        if array.is_standard_layout() {
            let array = array.into_shape((1, l)).expect("Non-contiguous array");
            Ok(Self {
                multi: false,
                shape: array.dim(),
                value: DistrRepr::Full(array),
            })
        } else {
            Err(BPError::DistributionLayout(
                array.shape().to_owned(),
                array.strides().to_owned(),
            ))
        }
    }
    pub fn from_array_multi(array: ndarray::Array2<Proba>) -> Result<Self, BPError> {
        if array.is_standard_layout() {
            Ok(Self {
                multi: true,
                shape: array.dim(),
                value: DistrRepr::Full(array),
            })
        } else {
            Err(BPError::DistributionLayout(
                array.shape().to_owned(),
                array.strides().to_owned(),
            ))
        }
    }
    pub fn new_single(nc: usize) -> Self {
        Self {
            multi: false,
            shape: (1, nc),
            value: DistrRepr::Uniform,
        }
    }
    pub fn new_multi(nc: usize, nmulti: u32) -> Self {
        Self {
            multi: true,
            shape: (nmulti as usize, nc),
            value: DistrRepr::Uniform,
        }
    }
    pub fn new(multi: bool, nc: usize, nmulti: u32) -> Self {
        if multi {
            Self::new_multi(nc, nmulti)
        } else {
            Self::new_single(nc)
        }
    }
    pub fn as_uniform(&self) -> Self {
        Self {
            multi: self.multi,
            shape: self.shape,
            value: DistrRepr::Uniform,
        }
    }

    pub fn new_constant(&self, cst: &PublicValue) -> Self {
        if let PublicValue::Multi(cst) = cst {
            assert!(self.multi);
            assert_eq!(self.shape.0, cst.len());
        }
        let mut value = ndarray::Array2::zeros(self.shape);
        for (i, mut d) in value.axis_iter_mut(ndarray::Axis(0)).enumerate() {
            let c = match cst {
                PublicValue::Single(x) => *x,
                PublicValue::Multi(x) => x[i],
            };
            d[c as usize] = 1.0;
        }
        Self {
            multi: self.multi,
            shape: self.shape,
            value: DistrRepr::Full(value),
        }
    }
    pub fn reset(&mut self) -> Self {
        let mut new = self.as_uniform();
        std::mem::swap(self, &mut new);
        new
    }

    pub fn take_or_clone(&mut self, reset: bool) -> Self {
        if reset {
            self.reset()
        } else {
            self.clone()
        }
    }

    //  pub fn multiply_distr<'a>(&self, other: &'a Distribution) -> Self {}
    pub fn multiply<'a>(&mut self, factors: impl Iterator<Item = &'a Distribution>) {
        self.multiply_inner(factors, false);
    }

    pub fn multiply_norm<'a>(&mut self, factors: impl Iterator<Item = &'a Distribution>) {
        self.multiply_inner(factors, true);
    }

    fn multiply_inner<'a>(
        &mut self,
        factors: impl Iterator<Item = &'a Distribution>,
        normalize: bool,
    ) {
        for factor in factors {
            assert_eq!(self.shape.1, factor.shape.1);
            if self.multi & factor.multi {
                assert_eq!(self.shape.0, factor.shape.0);
            }
            if let DistrRepr::Full(d) = &factor.value {
                assert_eq!(d.dim(), factor.shape);
                match (self.multi, factor.multi, &mut self.value) {
                    (_, false, DistrRepr::Uniform) => {
                        self.value = DistrRepr::Full(ndarray::Array::from_shape_fn(
                            self.shape,
                            |(_i, j)| d[(0, j)],
                        ));
                    }
                    (false, true, DistrRepr::Uniform) => {
                        let mut v = ndarray::Array2::ones(self.shape);
                        // Here we can't simply rely on the normalization at
                        // the end of the factors loop, since we could multiply
                        // many distributions at once.
                        // We therefore compute the maximum at every iteration,
                        // and correct to keep the maximum at 1. at the next
                        // iteration.
                        if normalize {
                            let mut max_proba = 1.0f64;
                            for d in d.axis_iter(ndarray::Axis(0)) {
                                let norm_factor = 1.0 / max_proba;
                                max_proba = 0.0;
                                azip!(v.slice_mut(s![0, ..]), d).for_each(|v, d| {
                                    *v = *v * norm_factor * *d;
                                    max_proba = max_proba.max(*v);
                                });
                            }
                        } else {
                            for d in d.axis_iter(ndarray::Axis(0)) {
                                azip!(v.slice_mut(s![0, ..]), d).for_each(|v, d| {
                                    *v = *v * *d;
                                });
                            }
                        }
                        self.value = DistrRepr::Full(v);
                    }
                    (true, true, DistrRepr::Uniform) => {
                        self.value = DistrRepr::Full(d.map(|d| *d));
                    }
                    (true, _, DistrRepr::Full(ref mut v)) => {
                        azip!(v, d).for_each(|v, d| {
                            *v = *v * *d;
                        });
                    }
                    (false, _, DistrRepr::Full(ref mut v)) => {
                        for d in d.axis_iter(ndarray::Axis(0)) {
                            azip!(v.slice_mut(s![0, ..]), d).for_each(|v, d| {
                                *v = *v * *d;
                            });
                        }
                    }
                }
            }
            // Now we'll make to sum equal one to avoid underflows or overflows in the long run, and keep the exposed probas nice.
            // Just multiply, don't add anything, underflows are taken care of above.
            if normalize {
                self.normalize();
            }
        }
    }
    pub fn reciprocal_product(&self, base: Distribution) -> (Distribution, Distribution) {
        assert!(!base.multi);
        let mut res = self.as_uniform();
        match &self.value {
            DistrRepr::Uniform => {
                if base.is_full() {
                    res.multiply_norm(std::iter::once(&base));
                    return (base, res);
                } else {
                    // Everything is uniform
                    return (base, res);
                }
            }
<<<<<<< HEAD
            (DistrRepr::Uniform, DistrRepr::Full(v)) => (&one, v),
            (DistrRepr::Full(v), DistrRepr::Uniform) => (v, &one),
            (DistrRepr::Full(vst), DistrRepr::Full(vdiv)) => (vst, vdiv),
        };
        res.value = DistrRepr::Full(
            Zip::from(vst.broadcast((res.shape.0, vst.dim().1)).unwrap())
                .and_broadcast(vdiv)
                .map_collect(|vst, vdiv| *vst / (*vdiv + MIN_PROBA)),
        );
        return res;
    }

    // Update belief with weight average of new and previous value
    pub fn update_dampen(
        &mut self,
        numerator: &Distribution,
        denominator: &Distribution,
        alpha: f64,
    ) {
        let mut self_arr = self
            .value_mut()
            .expect("update_dampen needs full dist self");
        let num_arr = numerator
            .value()
            .expect("update_dampen needs full dist num");
        let sigma_s = &self_arr.sum_axis(ndarray::Axis(1));

        if let Some(denom_arr) = denominator.value() {
            let sigma_nd = (&num_arr / (&denom_arr + MIN_PROBA)).sum_axis(ndarray::Axis(1));

            azip!((index (i, _j), x in &mut self_arr, n in &num_arr, d in &denom_arr) *x = (alpha/sigma_nd[i]) * (n/(d+MIN_PROBA)) + (((1.0 - alpha)/sigma_s[i]) * *x));
        } else {
            let sigma_n = (&num_arr).sum_axis(ndarray::Axis(1));
            azip!((index (i, _j), x in &mut self_arr, n in &num_arr) *x = ((alpha / sigma_n[i]) * (n)) + (((1.0 - alpha) / sigma_s[i]) * (*x)))
        }
    }

    pub fn dividing_full(&mut self, other: &Distribution) {
        match (&mut self.value, &other.value) {
            (DistrRepr::Full(div), DistrRepr::Full(st)) => {
                ndarray::azip!(div, st).for_each(|div, st| *div = *st / *div);
=======
            DistrRepr::Full(self_v) => {
                let mut res_v = ndarray::Array2::ones(self.shape);
                for i in 1..self.shape.0 {
                    let (res_v_prev, res_v_new) = res_v.multi_slice_mut((s![i - 1, ..], s![i, ..]));
                    azip!((&p in &res_v_prev, n in res_v_new, &x in &self_v.slice(s![i-1,..])) *n = p * x);
                }
                let mut running_product = base;
                running_product.ensure_full();
                let DistrRepr::Full(ref mut rp) = &mut running_product.value else {
                    unreachable!()
                };
                for i in (0..self.shape.0).rev() {
                    let mut rv = res_v.slice_mut(s![i, ..]);
                    rv.mul_assign(&rp.slice(s![0, ..]));
                    let norm_rv = 1.0 / rv.sum();
                    rv.mapv_inplace(|x| x * norm_rv);
                    rp.view_mut().mul_assign(&self_v.slice(s![i, ..]));
                    let norm_rp = 1.0 / rp.sum();
                    rp.mapv_inplace(|x| x * norm_rp)
                }
                res.value = DistrRepr::Full(res_v);
                return (running_product, res);
>>>>>>> 909ab87d
            }
        }
    }

    pub fn multiply_to_single(&mut self, other: &Distribution) {
        assert!(!self.multi);
        if let DistrRepr::Full(sv) = &other.value {
            self.ensure_full();
            let DistrRepr::Full(ref mut rv) = &mut self.value else {
                unreachable!()
            };
            let mut rv = rv.slice_mut(s![0, ..]);
            for d in sv.axis_iter(ndarray::Axis(0)) {
                rv *= &d;
                rv *= 1.0 / rv.sum();
            }
        }
    }

    pub fn not(&mut self) {
        let inv_cst = (self.shape.1 - 1) as u32;
        self.for_each_ignore(|mut d, _| {
            xor_cst_slice(d.as_slice_mut().unwrap(), inv_cst);
        });
    }
    pub fn wht(&mut self) {
        self.for_each_error(|mut d, _| {
            slice_wht(d.as_slice_mut().unwrap());
        });
    }
    pub fn cumt(&mut self) {
        self.for_each_error(|mut d, _| {
            slice_cumt(d.as_slice_mut().unwrap());
        });
    }
    pub fn cumti(&mut self) {
        self.for_each_error(|mut d, _| {
            slice_cumti(d.as_slice_mut().unwrap());
        });
    }
    pub fn opandt(&mut self) {
        self.for_each_error(|mut d, _| {
            slice_opandt(d.as_slice_mut().unwrap());
        });
    }
    pub(super) fn fft_to(
        &self,
        input_scratch: &mut [f64],
        mut dest: ArrayViewMut2<Complex<f64>>,
        fft_scratch: &mut [Complex<f64>],
        plans: &FftPlans,
        negated: bool,
    ) {
        if let DistrRepr::Full(v) = &self.value {
            for (distr, mut dest) in v.outer_iter().zip(dest.outer_iter_mut()) {
                input_scratch.copy_from_slice(distr.as_slice().unwrap());
                if negated {
                    negate_slice_distr(input_scratch);
                }
                plans
                    .r2c
                    .process_with_scratch(input_scratch, dest.as_slice_mut().unwrap(), fft_scratch)
                    .unwrap();
            }
        }
    }
    pub(super) fn ifft(
        &mut self,
        mut input: ArrayViewMut2<Complex<f64>>,
        fft_scratch: &mut [Complex<f64>],
        plans: &FftPlans,
        negated: bool,
    ) {
        self.ensure_full();
        let mut v = self.value_mut().unwrap();
        for (mut dest, mut input) in v.outer_iter_mut().zip(input.outer_iter_mut()) {
            plans
                .c2r
                .process_with_scratch(
                    input.as_slice_mut().unwrap(),
                    dest.as_slice_mut().unwrap(),
                    fft_scratch,
                )
                .unwrap();
            if negated {
                negate_slice_distr(dest.as_slice_mut().unwrap());
            }
        }
    }
    pub fn is_full(&self) -> bool {
        match &self.value {
            DistrRepr::Full(_) => true,
            DistrRepr::Uniform => false,
        }
    }
    pub fn ensure_full(&mut self) {
        if let DistrRepr::Uniform = self.value {
            self.value = DistrRepr::Full(ndarray::Array2::from_elem(
                self.shape,
                1.0 / (self.shape.1 as Proba),
            ));
        }
    }
    pub fn full_zeros(&self) -> Self {
        Self {
            multi: self.multi,
            shape: self.shape,
            value: DistrRepr::Full(ndarray::Array2::zeros(self.shape)),
        }
    }
    pub fn map_table(&self, table: &[ClassVal]) -> Self {
        let mut value = ndarray::Array2::zeros(self.shape);
        if let DistrRepr::Full(v_orig) = &self.value {
            for (mut dest, orig) in value.outer_iter_mut().zip(v_orig.outer_iter()) {
                for (i, p) in orig.iter().enumerate() {
                    dest[table[i] as usize] += p;
                }
            }
        } else {
            // TODO optimize for bijective tables
            for mut dest in value.outer_iter_mut() {
                for i in 0..self.shape.1 {
                    dest[table[i] as usize] += 1.0 / (self.shape.1 as f64);
                }
            }
        }
        Self {
            shape: self.shape,
            multi: self.multi,
            value: DistrRepr::Full(value),
        }
    }
    pub fn map_table_inv(&self, table: &[ClassVal]) -> Self {
        let mut value = ndarray::Array2::zeros(self.shape);
        if let DistrRepr::Full(v_orig) = &self.value {
            for (mut dest, orig) in value.outer_iter_mut().zip(v_orig.outer_iter()) {
                for (i, d) in dest.iter_mut().enumerate() {
                    *d = orig[table[i] as usize];
                }
            }
            Self {
                shape: self.shape,
                multi: self.multi,
                value: DistrRepr::Full(value),
            }
        } else {
            // here we are always uniform
            Self {
                shape: self.shape,
                multi: self.multi,
                value: DistrRepr::Uniform,
            }
        }
    }
    /// Normalize sum to one, and make values not too small
    pub fn normalize(&mut self) {
        self.for_each_ignore(|mut d, _| {
            let norm_f = 1.0 / d.sum();
            d.mapv_inplace(|x| x * norm_f);
        })
    }
    /// Normalize sum to one, and make values not too small
    pub fn regularize(&mut self) {
        self.for_each_ignore(|mut d, _| {
            let (sum, min) = d
                .iter()
                .fold((0.0f64, 0.0f64), |(sum, min), x| (sum + x, min.min(*x)));
            let norm_f = 1.0 / (sum - (min * (d.len() as f64)));
            let offset = -min;
            d.mapv_inplace(|x| (x + offset) * norm_f);
        })
    }
    pub fn make_non_zero_signed(&mut self) {
        self.for_each_ignore(|mut d, _| {
            d.mapv_inplace(|y| {
                if y.is_sign_positive() {
                    y.max(MIN_PROBA)
                } else {
                    y.min(-MIN_PROBA)
                }
            });
        });
    }
    pub fn xor_cst(&mut self, cst: &PublicValue) {
        self.for_each_ignore(|mut d, i| {
            xor_cst_slice(d.as_slice_mut().unwrap(), cst.get(i));
        });
    }
    pub fn and_cst(&mut self, cst: &PublicValue) {
        self.for_each_ignore(|mut d, i| {
            and_cst_slice(d.as_slice_mut().unwrap(), cst.get(i));
        });
    }
    pub fn inv_and_cst(&mut self, cst: &PublicValue) {
        self.for_each_ignore(|mut d, i| {
            inv_and_cst_slice(d.as_slice_mut().unwrap(), cst.get(i));
        });
    }
    pub fn add_cst(&mut self, cst: &PublicValue, sub: bool) {
        let nc = self.shape.1;
        if let DistrRepr::Full(v) = &mut self.value {
            let mut tmp = vec![0.0f64; nc];
            for (mut d, cst) in v.outer_iter_mut().zip(cst.iter(self.shape.0)) {
                let d = d.as_slice_mut().unwrap();
                let mut cst = usize::try_from(cst).unwrap() % nc;
                if sub {
                    cst = (nc - cst) % nc;
                }
                let size_first_block = self.shape.1 - cst;
                tmp[cst..].copy_from_slice(&d[..size_first_block]);
                tmp[..cst].copy_from_slice(&d[size_first_block..]);
                d.copy_from_slice(tmp.as_slice());
            }
        }
    }
    pub fn op_multiply(&self, other: &Self) -> Self {
        let mut res = self.full_zeros();
        let nc = self.shape().1;
        let u = 1.0f64 / (nc as f64);
        for (k, mut res) in res.value_mut().unwrap().outer_iter_mut().enumerate() {
            for i1 in 0..nc {
                for i2 in 0..nc {
                    let o = (((i1 * i2) as u32) % (nc as u32)) as usize;
                    res[o] += self.value().map(|d| d[(k, i1)]).unwrap_or(u)
                        * other.value().map(|d| d[(k, i2)]).unwrap_or(u);
                }
            }
        }
        res
    }
    pub fn op_multiply_factor(&self, other: &Self) -> Self {
        let mut res = self.full_zeros();
        let nc = self.shape().1;
        let u = 1.0f64 / (nc as f64);
        for (k, mut res) in res.value_mut().unwrap().outer_iter_mut().enumerate() {
            for i1 in 0..nc {
                for i2 in 0..nc {
                    let o = (((i1 * i2) as u32) % (nc as u32)) as usize;
                    res[i1] += self.value().map(|d| d[(k, o)]).unwrap_or(u)
                        * other.value().map(|d| d[(k, i2)]).unwrap_or(u);
                }
            }
        }
        res
    }
    pub fn op_multiply_cst(&self, other: &PublicValue) -> Self {
        let mut res = self.full_zeros();
        let nc = self.shape().1;
        let u = 1.0f64 / (nc as f64);
        for (k, (mut res, i2)) in res
            .value_mut()
            .unwrap()
            .outer_iter_mut()
            .zip(other.iter(self.shape().0))
            .enumerate()
        {
            let i2 = i2 as usize;
            for i1 in 0..nc {
                let o = (((i1 * i2) as u32) % (nc as u32)) as usize;
                res[o] += self.value().map(|d| d[(k, i1)]).unwrap_or(u);
            }
        }
        res
    }
    pub fn op_multiply_cst_factor(&self, other: &PublicValue) -> Self {
        let mut res = self.full_zeros();
        let nc = self.shape().1;
        let u = 1.0f64 / (nc as f64);
        for (k, (mut res, i2)) in res
            .value_mut()
            .unwrap()
            .outer_iter_mut()
            .zip(other.iter(self.shape().0))
            .enumerate()
        {
            let i2 = i2 as usize;
            for i1 in 0..nc {
                let o = (((i1 * i2) as u32) % (nc as u32)) as usize;
                res[i1] += self.value().map(|d| d[(k, o)]).unwrap_or(u);
            }
        }
        res
    }
    pub fn for_each<F, G>(&mut self, mut f: F, default: G)
    where
        F: FnMut(ndarray::ArrayViewMut1<f64>, usize),
        G: FnOnce(&mut Self),
    {
        if let DistrRepr::Full(v) = &mut self.value {
            for (i, d) in v.axis_iter_mut(ndarray::Axis(0)).enumerate() {
                f(d, i);
            }
        } else {
            default(self);
        }
    }
    pub fn for_each_ignore<F>(&mut self, f: F)
    where
        F: FnMut(ndarray::ArrayViewMut1<f64>, usize),
    {
        self.for_each(f, |_| {});
    }
    pub fn for_each_error<F>(&mut self, f: F)
    where
        F: FnMut(ndarray::ArrayViewMut1<f64>, usize),
    {
        self.for_each(f, |_| {
            unimplemented!("This function must be called on Full distributions.");
        });
    }
}

<<<<<<< HEAD
=======
/// Let `a` represent the distribution of a variable `x`, update a to make it represent the distribution of  `(a.len()-1)-x`
>>>>>>> 909ab87d
fn negate_slice_distr(a: &mut [f64]) {
    let n = if a.len() % 2 == 0 {
        (a.len() / 2) - 1
    } else {
        a.len() / 2
    };
    for i in 1..=n {
        a.swap(i, a.len() - i);
    }
}
/// Walsh-Hadamard transform (non-normalized).
fn slice_wht(a: &mut [f64]) {
    // The speed of this can be much improved, with the following techiques
    // * improved memory locality
    // * use (auto-)vectorization
    // * generate small static kernels
    let len = a.len();
    let mut h = 1;
    while h < len {
        for mut i in 0..(len / (2 * h) as usize) {
            i *= 2 * h;
            for j in i..(i + h) {
                let x = a[j];
                let y = a[j + h];
                a[j] = x + y;
                a[j + h] = x - y;
            }
        }
        h *= 2;
    }
}

/// Cumulative transform (U in RLDA paper)
fn slice_cumt(a: &mut [f64]) {
    // Note: the speed of this can probably be much improved, with the following techiques
    // * use (auto-)vectorization
    // * generate small static kernels
    let len = a.len();
    let mut h = 1;
    while h < len {
        for mut i in 0..(len / (2 * h) as usize) {
            i *= 2 * h;
            for j in i..(i + h) {
                let x = a[j];
                let y = a[j + h];
                a[j] = x + y;
                a[j + h] = y;
            }
        }
        h *= 2;
    }
}

/// Cumulative inverse transform (U^-1 in RLDA paper)
fn slice_cumti(a: &mut [f64]) {
    // Note: the speed of this can probably be much improved, with the following techiques
    // * use (auto-)vectorization
    // * generate small static kernels
    let len = a.len();
    let mut h = 1;
    while h < len {
        for mut i in 0..(len / (2 * h) as usize) {
            i *= 2 * h;
            for j in i..(i + h) {
                let x = a[j];
                let y = a[j + h];
                a[j] = x - y;
                a[j + h] = y;
            }
        }
        h *= 2;
    }
}

/// Tansform for operand of AND (V in RLDA paper), involutive
fn slice_opandt(a: &mut [f64]) {
    // Note: the speed of this can probably be much improved, with the following techiques
    // * use (auto-)vectorization
    // * generate small static kernels
    let len = a.len();
    let mut h = 1;
    while h < len {
        for mut i in 0..(len / (2 * h) as usize) {
            i *= 2 * h;
            for j in i..(i + h) {
                let x = a[j];
                let y = a[j + h];
                a[j] = x;
                a[j + h] = x - y;
            }
        }
        h *= 2;
    }
}

fn xor_cst_slice(a: &mut [f64], cst: ClassVal) {
    let leading_zeros = cst.leading_zeros();
    if leading_zeros == 32 {
        return;
    }
    let pivot_bit = ClassVal::BITS - 1 - leading_zeros;
    let step = [1, 1 << (pivot_bit + 1) as usize];
    let n_max = [1 << pivot_bit as usize, a.len()];
    let n_iter = [n_max[0] / step[0], n_max[1] / step[1]];
    let outer_i = if n_iter[0] < n_iter[1] { 0 } else { 1 };
    for i in (0..n_max[outer_i]).step_by(step[outer_i]) {
        for j in (0..n_max[1 - outer_i]).step_by(step[1 - outer_i]) {
            let idx = i + j;
            a.swap(idx, idx ^ cst as usize);
        }
    }
}
fn and_cst_slice(a: &mut [f64], cst: ClassVal) {
    for i in 0..a.len() {
        let j = i & (cst as usize);
        if j != i {
            a[j] += a[i];
            a[i] = 0.0;
        }
    }
}
fn inv_and_cst_slice(a: &mut [f64], cst: ClassVal) {
    for i in 0..a.len() {
        let j = i & (cst as usize);
        a[i] = a[j];
    }
}

/// Compute the product of all distributions in belief, and, at position i
/// in the vector, the product of all distributions in belief except the
/// one at position i.
/// All are multiplied by base.
pub fn belief_reciprocal_product<'a>(
    base: Distribution,
    beliefs: impl std::iter::DoubleEndedIterator<Item = &'a Distribution>
        + std::iter::ExactSizeIterator
        + Clone,
) -> (Distribution, Vec<Distribution>) {
    let n = beliefs.len();
    let mut res = vec![base.as_uniform(); n];
    let mut running_product = base;
    if n > 0 {
        for (i, x) in beliefs.clone().enumerate().take(n - 1) {
            let (lower, upper) = res.split_at_mut(i + 1);
            upper[0] = x.clone();
            upper[0].multiply_norm(std::iter::once(&lower[i]));
        }
        for (i, x) in beliefs.enumerate().rev() {
            res[i].multiply_norm(std::iter::once(&running_product));
            running_product.multiply_norm(std::iter::once(x));
        }
    }
    return (running_product, res);
}<|MERGE_RESOLUTION|>--- conflicted
+++ resolved
@@ -230,49 +230,6 @@
                     return (base, res);
                 }
             }
-<<<<<<< HEAD
-            (DistrRepr::Uniform, DistrRepr::Full(v)) => (&one, v),
-            (DistrRepr::Full(v), DistrRepr::Uniform) => (v, &one),
-            (DistrRepr::Full(vst), DistrRepr::Full(vdiv)) => (vst, vdiv),
-        };
-        res.value = DistrRepr::Full(
-            Zip::from(vst.broadcast((res.shape.0, vst.dim().1)).unwrap())
-                .and_broadcast(vdiv)
-                .map_collect(|vst, vdiv| *vst / (*vdiv + MIN_PROBA)),
-        );
-        return res;
-    }
-
-    // Update belief with weight average of new and previous value
-    pub fn update_dampen(
-        &mut self,
-        numerator: &Distribution,
-        denominator: &Distribution,
-        alpha: f64,
-    ) {
-        let mut self_arr = self
-            .value_mut()
-            .expect("update_dampen needs full dist self");
-        let num_arr = numerator
-            .value()
-            .expect("update_dampen needs full dist num");
-        let sigma_s = &self_arr.sum_axis(ndarray::Axis(1));
-
-        if let Some(denom_arr) = denominator.value() {
-            let sigma_nd = (&num_arr / (&denom_arr + MIN_PROBA)).sum_axis(ndarray::Axis(1));
-
-            azip!((index (i, _j), x in &mut self_arr, n in &num_arr, d in &denom_arr) *x = (alpha/sigma_nd[i]) * (n/(d+MIN_PROBA)) + (((1.0 - alpha)/sigma_s[i]) * *x));
-        } else {
-            let sigma_n = (&num_arr).sum_axis(ndarray::Axis(1));
-            azip!((index (i, _j), x in &mut self_arr, n in &num_arr) *x = ((alpha / sigma_n[i]) * (n)) + (((1.0 - alpha) / sigma_s[i]) * (*x)))
-        }
-    }
-
-    pub fn dividing_full(&mut self, other: &Distribution) {
-        match (&mut self.value, &other.value) {
-            (DistrRepr::Full(div), DistrRepr::Full(st)) => {
-                ndarray::azip!(div, st).for_each(|div, st| *div = *st / *div);
-=======
             DistrRepr::Full(self_v) => {
                 let mut res_v = ndarray::Array2::ones(self.shape);
                 for i in 1..self.shape.0 {
@@ -295,7 +252,6 @@
                 }
                 res.value = DistrRepr::Full(res_v);
                 return (running_product, res);
->>>>>>> 909ab87d
             }
         }
     }
@@ -608,10 +564,7 @@
     }
 }
 
-<<<<<<< HEAD
-=======
 /// Let `a` represent the distribution of a variable `x`, update a to make it represent the distribution of  `(a.len()-1)-x`
->>>>>>> 909ab87d
 fn negate_slice_distr(a: &mut [f64]) {
     let n = if a.len() % 2 == 0 {
         (a.len() / 2) - 1
